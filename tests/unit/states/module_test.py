--- conflicted
+++ resolved
@@ -3,12 +3,8 @@
     :codeauthor: :email:`Nicole Thomas (nicole@saltstack.com)`
 '''
 
-<<<<<<< HEAD
-# Import Pyhton Libs
+# Import Python Libs
 from __future__ import absolute_import
-=======
-# Import Python Libs
->>>>>>> 9bc056d2
 from inspect import ArgSpec
 
 # Import Salt Libs

--- conflicted
+++ resolved
@@ -25,10 +25,6 @@
 import salt.modules.dockerng as dockerng_mod
 from salt.exceptions import CommandExecutionError, SaltInvocationError
 
-<<<<<<< HEAD
-dockerng_mod.__context__ = {}
-=======
->>>>>>> 09183113
 dockerng_mod.__salt__ = {}
 dockerng_mod.__opts__ = {}
 
@@ -49,33 +45,6 @@
         docker_version = dockerng_mod.docker.version_info
     except AttributeError:
         docker_version = 0,
-
-    client_args_mock = MagicMock(return_value={
-        'create_container': [
-            'image', 'command', 'hostname', 'user', 'detach', 'stdin_open',
-            'tty', 'ports', 'environment', 'volumes', 'network_disabled',
-            'name', 'entrypoint', 'working_dir', 'domainname', 'cpuset',
-            'host_config', 'mac_address', 'labels', 'volume_driver',
-            'stop_signal', 'networking_config', 'healthcheck',
-            'stop_timeout'],
-        'host_config': [
-            'binds', 'port_bindings', 'lxc_conf', 'publish_all_ports',
-            'links', 'privileged', 'dns', 'dns_search', 'volumes_from',
-            'network_mode', 'restart_policy', 'cap_add', 'cap_drop',
-            'devices', 'extra_hosts', 'read_only', 'pid_mode', 'ipc_mode',
-            'security_opt', 'ulimits', 'log_config', 'mem_limit',
-            'memswap_limit', 'mem_reservation', 'kernel_memory',
-            'mem_swappiness', 'cgroup_parent', 'group_add', 'cpu_quota',
-            'cpu_period', 'blkio_weight', 'blkio_weight_device',
-            'device_read_bps', 'device_write_bps', 'device_read_iops',
-            'device_write_iops', 'oom_kill_disable', 'shm_size', 'sysctls',
-            'tmpfs', 'oom_score_adj', 'dns_opt', 'cpu_shares',
-            'cpuset_cpus', 'userns_mode', 'pids_limit', 'isolation',
-            'auto_remove', 'storage_opt'],
-        'networking_config': [
-            'aliases', 'links', 'ipv4_address', 'ipv6_address',
-            'link_local_ips'],
-    })
 
     def test_ps_with_host_true(self):
         '''
@@ -136,14 +105,8 @@
                             {'mine.send': mine_send,
                              'container_resource.run': MagicMock(),
                              'cp.cache_file': MagicMock(return_value=False)}):
-<<<<<<< HEAD
-                with patch.object(dockerng_mod, 'get_client_args', self.client_args_mock):
-                    with patch.dict(dockerng_mod.__context__, {'docker.client': docker_client}):
-                        command('container', *args)
-=======
                 with patch.object(dockerng_mod, '_get_client', get_client_mock):
                     command('container', *args)
->>>>>>> 09183113
             mine_send.assert_called_with('dockerng.ps', verbose=True, all=True,
                                          host=True)
 
@@ -165,19 +128,11 @@
         client.api_version = '1.19'
         client.create_host_config.return_value = host_config
         client.create_container.return_value = {}
-<<<<<<< HEAD
+        get_client_mock = MagicMock(return_value=client)
+
         with patch.dict(dockerng_mod.__dict__, {'__salt__': __salt__}):
-            with patch.object(dockerng_mod, 'get_client_args', self.client_args_mock):
-                with patch.dict(dockerng_mod.__context__, {'docker.client': client}):
-                    dockerng_mod.create('image', cmd='ls', name='ctn')
-=======
-        get_client_mock = MagicMock(return_value=client)
-
-        with patch.dict(dockerng_mod.__dict__,
-                        {'__salt__': __salt__}):
             with patch.object(dockerng_mod, '_get_client', get_client_mock):
                 dockerng_mod.create('image', cmd='ls', name='ctn')
->>>>>>> 09183113
         client.create_container.assert_called_once_with(
             command='ls',
             host_config=host_config,
@@ -202,19 +157,11 @@
         client.api_version = '1.19'
         client.create_host_config.return_value = host_config
         client.create_container.return_value = {}
-<<<<<<< HEAD
+        get_client_mock = MagicMock(return_value=client)
+
         with patch.dict(dockerng_mod.__dict__, {'__salt__': __salt__}):
-            with patch.object(dockerng_mod, 'get_client_args', self.client_args_mock):
-                with patch.dict(dockerng_mod.__context__, {'docker.client': client}):
-                    dockerng_mod.create('image', name='ctn', publish_all_ports=True)
-=======
-        get_client_mock = MagicMock(return_value=client)
-
-        with patch.dict(dockerng_mod.__dict__,
-                        {'__salt__': __salt__}):
             with patch.object(dockerng_mod, '_get_client', get_client_mock):
                 dockerng_mod.create('image', name='ctn', publish_all_ports=True)
->>>>>>> 09183113
         client.create_container.assert_called_once_with(
             host_config=host_config,
             image='image',
@@ -239,21 +186,9 @@
         client.api_version = '1.19'
         client.create_host_config.return_value = host_config
         client.create_container.return_value = {}
-<<<<<<< HEAD
+        get_client_mock = MagicMock(return_value=client)
+
         with patch.dict(dockerng_mod.__dict__, {'__salt__': __salt__}):
-            with patch.object(dockerng_mod, 'get_client_args', self.client_args_mock):
-                with patch.dict(dockerng_mod.__context__, {'docker.client': client}):
-                    dockerng_mod.create(
-                        'image',
-                        name='ctn',
-                        labels={'KEY': 'VALUE'},
-                        validate_input=True,
-                    )
-=======
-        get_client_mock = MagicMock(return_value=client)
-
-        with patch.dict(dockerng_mod.__dict__,
-                        {'__salt__': __salt__}):
             with patch.object(dockerng_mod, '_get_client', get_client_mock):
                 dockerng_mod.create(
                     'image',
@@ -261,7 +196,6 @@
                     labels={'KEY': 'VALUE'},
                     validate_input=True,
                 )
->>>>>>> 09183113
         client.create_container.assert_called_once_with(
             labels={'KEY': 'VALUE'},
             host_config=host_config,
@@ -288,20 +222,8 @@
         client.api_version = '1.19'
         client.create_host_config.return_value = host_config
         client.create_container.return_value = {}
-<<<<<<< HEAD
+        get_client_mock = MagicMock(return_value=client)
         with patch.dict(dockerng_mod.__dict__, {'__salt__': __salt__}):
-            with patch.object(dockerng_mod, 'get_client_args', self.client_args_mock):
-                with patch.dict(dockerng_mod.__context__, {'docker.client': client}):
-                    dockerng_mod.create(
-                        'image',
-                        name='ctn',
-                        labels=['KEY1', 'KEY2'],
-                        validate_input=True,
-                    )
-=======
-        get_client_mock = MagicMock(return_value=client)
-        with patch.dict(dockerng_mod.__dict__,
-                        {'__salt__': __salt__}):
             with patch.object(dockerng_mod, '_get_client', get_client_mock):
                 dockerng_mod.create(
                     'image',
@@ -309,7 +231,6 @@
                     labels=['KEY1', 'KEY2'],
                     validate_input=True,
                 )
->>>>>>> 09183113
         client.create_container.assert_called_once_with(
             labels=['KEY1', 'KEY2'],
             host_config=host_config,
@@ -368,21 +289,9 @@
         client.api_version = '1.19'
         client.create_host_config.return_value = host_config
         client.create_container.return_value = {}
-<<<<<<< HEAD
+        get_client_mock = MagicMock(return_value=client)
+
         with patch.dict(dockerng_mod.__dict__, {'__salt__': __salt__}):
-            with patch.object(dockerng_mod, 'get_client_args', self.client_args_mock):
-                with patch.dict(dockerng_mod.__context__, {'docker.client': client}):
-                    dockerng_mod.create(
-                        'image',
-                        name='ctn',
-                        labels=[{'KEY1': 'VALUE1'}, {'KEY2': 'VALUE2'}],
-                        validate_input=True,
-                    )
-=======
-        get_client_mock = MagicMock(return_value=client)
-
-        with patch.dict(dockerng_mod.__dict__,
-                        {'__salt__': __salt__}):
             with patch.object(dockerng_mod, '_get_client', get_client_mock):
                 dockerng_mod.create(
                     'image',
@@ -390,7 +299,6 @@
                     labels=[{'KEY1': 'VALUE1'}, {'KEY2': 'VALUE2'}],
                     validate_input=True,
                 )
->>>>>>> 09183113
         client.create_container.assert_called_once_with(
             labels={'KEY1': 'VALUE1', 'KEY2': 'VALUE2'},
             host_config=host_config,

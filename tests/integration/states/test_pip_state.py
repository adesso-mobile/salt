# -*- coding: utf-8 -*-
'''
    :codeauthor: Pedro Algarvio (pedro@algarvio.me)


    tests.integration.states.pip_state
    ~~~~~~~~~~~~~~~~~~~~~~~~~~~~
'''

# Import python libs
from __future__ import absolute_import, print_function, unicode_literals
import errno
import os
import glob
import pprint
import shutil
import sys

try:
    import pwd
    HAS_PWD = True
except ImportError:
    HAS_PWD = False

# Import Salt Testing libs
from tests.support.case import ModuleCase
from tests.support.helpers import (
    destructiveTest,
    requires_system_grains,
    with_system_user,
    skip_if_not_root,
    with_tempdir,
    patched_environ
)
from tests.support.mixins import SaltReturnAssertsMixin
from tests.support.runtests import RUNTIME_VARS
from tests.support.unit import skipIf

# Import salt libs
import salt.utils.files
import salt.utils.path
import salt.utils.platform
import salt.utils.versions
import salt.utils.win_dacl
import salt.utils.win_functions
import salt.utils.win_runas
from salt.modules.virtualenv_mod import KNOWN_BINARY_NAMES
from salt.exceptions import CommandExecutionError

# Import 3rd-party libs
from salt.ext import six


class VirtualEnv(object):
    def __init__(self, test, venv_dir):
        self.venv_dir = venv_dir
        self.test = test
        self.test.addCleanup(shutil.rmtree, self.venv_dir, ignore_errors=True)

    def __enter__(self):
        ret = self.test._create_virtualenv(self.venv_dir)
        self.test.assertEqual(
            ret['retcode'], 0,
            msg='Expected \'retcode\' key did not match. Full return dictionary:\n{}'.format(
                pprint.pformat(ret)
            )
        )

    def __exit__(self, *args):
        pass


@skipIf(salt.utils.path.which_bin(KNOWN_BINARY_NAMES) is None, 'virtualenv not installed')
class PipStateTest(ModuleCase, SaltReturnAssertsMixin):

    def _create_virtualenv(self, path, **kwargs):
        '''
        The reason why the virtualenv creation is proxied by this function is mostly
        because under windows, we can't seem to properly create a virtualenv off of
        another virtualenv(we can on linux) and also because, we really don't want to
        test virtualenv creation off of another virtualenv, we want a virtualenv created
        from the original python.
        Also, one windows, we must also point to the virtualenv binary outside the existing
        virtualenv because it will fail otherwise
        '''
        self.addCleanup(shutil.rmtree, path, ignore_errors=True)
        try:
            if salt.utils.platform.is_windows():
                python = os.path.join(sys.real_prefix, os.path.basename(sys.executable))
            else:
                python = os.path.join(sys.real_prefix, 'bin', os.path.basename(sys.executable))
            # We're running off a virtualenv, and we don't want to create a virtualenv off of
            # a virtualenv, let's point to the actual python that created the virtualenv
            kwargs['python'] = python
        except AttributeError:
            # We're running off of the system python
            pass
        return self.run_function('virtualenv.create', [path], **kwargs)

    def test_pip_installed_removed(self):
        '''
        Tests installed and removed states
        '''
        name = 'pudb'
        if name in self.run_function('pip.list'):
            self.skipTest('{0} is already installed, uninstall to run this test'.format(name))
        ret = self.run_state('pip.installed', name=name)
        self.assertSaltTrueReturn(ret)
        ret = self.run_state('pip.removed', name=name)
        self.assertSaltTrueReturn(ret)

    def test_pip_installed_removed_venv(self):
        venv_dir = os.path.join(
            RUNTIME_VARS.TMP, 'pip_installed_removed'
        )
        with VirtualEnv(self, venv_dir):
            name = 'pudb'
            ret = self.run_state('pip.installed', name=name, bin_env=venv_dir)
            self.assertSaltTrueReturn(ret)
            ret = self.run_state('pip.removed', name=name, bin_env=venv_dir)
            self.assertSaltTrueReturn(ret)

    def test_pip_installed_errors(self):
        venv_dir = os.path.join(
            RUNTIME_VARS.TMP, 'pip-installed-errors'
        )
<<<<<<< HEAD
        try:
            # Since we don't have the virtualenv created, pip.installed will
            # throw an error.
            # Example error strings:
            #  * "Error installing 'pep8': /tmp/pip-installed-errors: not found"
            #  * "Error installing 'pep8': /bin/sh: 1: /tmp/pip-installed-errors: not found"
            #  * "Error installing 'pep8': /bin/bash: /tmp/pip-installed-errors: No such file or directory"
            with patched_environ(SHELL='/bin/sh'):
                ret = self.run_function('state.sls', mods='pip-installed-errors')
                self.assertSaltFalseReturn(ret)
                self.assertSaltCommentRegexpMatches(
                    ret,
                    'Error installing \'pep8\':'
                )

                # We now create the missing virtualenv
                ret = self.run_function('virtualenv.create', [venv_dir])
                self.assertEqual(ret['retcode'], 0)

                # The state should not have any issues running now
                ret = self.run_function('state.sls', mods='pip-installed-errors')
                self.assertSaltTrueReturn(ret)
        finally:
            if os.path.isdir(venv_dir):
                shutil.rmtree(venv_dir, ignore_errors=True)
=======

        def cleanup_environ(environ):
            os.environ.clear()
            os.environ.update(environ)

        self.addCleanup(cleanup_environ, os.environ.copy())

        # Since we don't have the virtualenv created, pip.installed will
        # throw an error.
        # Example error strings:
        #  * "Error installing 'pep8': /tmp/pip-installed-errors: not found"
        #  * "Error installing 'pep8': /bin/sh: 1: /tmp/pip-installed-errors: not found"
        #  * "Error installing 'pep8': /bin/bash: /tmp/pip-installed-errors: No such file or directory"
        os.environ['SHELL'] = '/bin/sh'
        ret = self.run_function('state.sls', mods='pip-installed-errors')
        self.assertSaltFalseReturn(ret)
        self.assertSaltCommentRegexpMatches(
            ret,
            'Error installing \'pep8\':'
        )

        # We now create the missing virtualenv
        ret = self._create_virtualenv(venv_dir)
        self.assertEqual(ret['retcode'], 0)

        # The state should not have any issues running now
        ret = self.run_function('state.sls', mods='pip-installed-errors')
        self.assertSaltTrueReturn(ret)
>>>>>>> 16b51a22

    @skipIf(six.PY3, 'Issue is specific to carbon module, which is PY2-only')
    @skipIf(salt.utils.platform.is_windows(), "Carbon does not install in Windows")
    @requires_system_grains
    def test_pip_installed_weird_install(self, grains=None):
        # First, check to see if this is running on CentOS 5 or MacOS.
        # If so, skip this test.
        if grains['os'] in ('CentOS',) and grains['osrelease_info'][0] in (5,):
            self.skipTest('This test does not run reliably on CentOS 5')
        if grains['os'] in ('MacOS',):
            self.skipTest('This test does not run reliably on MacOS')

        ographite = '/opt/graphite'
        if os.path.isdir(ographite):
            self.skipTest(
                'You already have \'{0}\'. This test would overwrite this '
                'directory'.format(ographite)
            )
        try:
            os.makedirs(ographite)
        except OSError as err:
            if err.errno == errno.EACCES:
                # Permission denied
                self.skipTest(
                    'You don\'t have the required permissions to run this test'
                )
        finally:
            if os.path.isdir(ographite):
                shutil.rmtree(ographite, ignore_errors=True)

        venv_dir = os.path.join(RUNTIME_VARS.TMP, 'pip-installed-weird-install')
        try:
            # We may be able to remove this, I had to add it because the custom
            # modules from the test suite weren't available in the jinja
            # context when running the call to state.sls that comes after.
            self.run_function('saltutil.sync_modules')
            # Since we don't have the virtualenv created, pip.installed will
            # throw an error.
            ret = self.run_function(
                'state.sls', mods='pip-installed-weird-install'
            )
            self.assertSaltTrueReturn(ret)

            # We cannot use assertInSaltComment here because we need to skip
            # some of the state return parts
            for key in six.iterkeys(ret):
                self.assertTrue(ret[key]['result'])
                if ret[key]['name'] != 'carbon < 1.1':
                    continue
                self.assertEqual(
                    ret[key]['comment'],
                    'There was no error installing package \'carbon < 1.1\' '
                    'although it does not show when calling \'pip.freeze\'.'
                )
                break
            else:
                raise Exception('Expected state did not run')
        finally:
            if os.path.isdir(ographite):
                shutil.rmtree(ographite, ignore_errors=True)

    def test_issue_2028_pip_installed_state(self):
        ret = self.run_function('state.sls', mods='issue-2028-pip-installed')

        venv_dir = os.path.join(
            RUNTIME_VARS.TMP, 'issue-2028-pip-installed'
        )
        self.addCleanup(shutil.rmtree, venv_dir, ignore_errors=True)

        pep8_bin = os.path.join(venv_dir, 'bin', 'pep8')
        if salt.utils.platform.is_windows():
            pep8_bin = os.path.join(venv_dir, 'Scripts', 'pep8.exe')

        self.assertSaltTrueReturn(ret)
        self.assertTrue(
            os.path.isfile(pep8_bin)
        )

    def test_issue_2087_missing_pip(self):
        venv_dir = os.path.join(
            RUNTIME_VARS.TMP, 'issue-2087-missing-pip'
        )

        # Let's create the testing virtualenv
        ret = self._create_virtualenv(venv_dir)
        self.assertEqual(
            ret['retcode'], 0,
            msg='Expected \'retcode\' key did not match. Full return dictionary:\n{}'.format(
                pprint.pformat(ret)
            )
        )

        # Let's remove the pip binary
        pip_bin = os.path.join(venv_dir, 'bin', 'pip')
        site_dir = self.run_function('virtualenv.get_distribution_path', [venv_dir, 'pip'])
        if salt.utils.platform.is_windows():
            pip_bin = os.path.join(venv_dir, 'Scripts', 'pip.exe')
            site_dir = os.path.join(venv_dir, 'lib', 'site-packages')
        if not os.path.isfile(pip_bin):
            self.skipTest(
                'Failed to find the pip binary to the test virtualenv'
            )
        os.remove(pip_bin)

        # Also remove the pip dir from site-packages
        # This is needed now that we're using python -m pip instead of the
        # pip binary directly. python -m pip will still work even if the
        # pip binary is missing
        shutil.rmtree(os.path.join(site_dir, 'pip'))

        # Let's run the state which should fail because pip is missing
        ret = self.run_function('state.sls', mods='issue-2087-missing-pip')
        self.assertSaltFalseReturn(ret)
        self.assertInSaltComment(
            'Error installing \'pep8\': Could not find a `pip` binary',
            ret
        )

    def test_issue_5940_multiple_pip_mirrors(self):
        '''
        Test multiple pip mirrors.  This test only works with pip < 7.0.0
        '''
        ret = self.run_function(
            'state.sls', mods='issue-5940-multiple-pip-mirrors'
        )

        venv_dir = os.path.join(
            RUNTIME_VARS.TMP, '5940-multiple-pip-mirrors'
        )
        self.addCleanup(shutil.rmtree, venv_dir, ignore_errors=True)

        try:
            self.assertSaltTrueReturn(ret)
            self.assertTrue(
                os.path.isfile(os.path.join(venv_dir, 'bin', 'pep8'))
            )
        except (AssertionError, CommandExecutionError):
            pip_version = self.run_function('pip.version', [venv_dir])
            if salt.utils.versions.compare(ver1=pip_version, oper='>=', ver2='7.0.0'):
                self.skipTest('the --mirrors arg has been deprecated and removed in pip==7.0.0')

    @destructiveTest
    @skip_if_not_root
    @with_system_user('issue-6912', on_existing='delete', delete=True,
                      password='PassWord1!')
    @with_tempdir()
    def test_issue_6912_wrong_owner(self, temp_dir, username):
        # Setup virtual environment directory to be used throughout the test
        venv_dir = os.path.join(temp_dir, '6912-wrong-owner')

        # The virtual environment needs to be in a location that is accessible
        # by both the user running the test and the runas user
        if salt.utils.platform.is_windows():
            salt.utils.win_dacl.set_permissions(temp_dir, username, 'full_control')
        else:
            uid = self.run_function('file.user_to_uid', [username])
            os.chown(temp_dir, uid, -1)

        # Create the virtual environment
        venv_create = self._create_virtualenv(venv_dir, user=username, password='PassWord1!')
        if venv_create['retcode'] > 0:
            self.skipTest('Failed to create testcase virtual environment: {0}'
                          ''.format(venv_create))

        # pip install passing the package name in `name`
        ret = self.run_state(
            'pip.installed', name='pep8', user=username, bin_env=venv_dir,
            password='PassWord1!')
        self.assertSaltTrueReturn(ret)

        if HAS_PWD:
            uid = pwd.getpwnam(username).pw_uid
        for globmatch in (os.path.join(venv_dir, '**', 'pep8*'),
                          os.path.join(venv_dir, '*', '**', 'pep8*'),
                          os.path.join(venv_dir, '*', '*', '**', 'pep8*')):
            for path in glob.glob(globmatch):
                if HAS_PWD:
                    self.assertEqual(uid, os.stat(path).st_uid)
                elif salt.utils.platform.is_windows():
                    self.assertEqual(
                        salt.utils.win_dacl.get_owner(path), username)

    @destructiveTest
    @skip_if_not_root
    @skipIf(salt.utils.platform.is_darwin(), 'Test is flaky on macosx')
    @with_system_user('issue-6912', on_existing='delete', delete=True,
                      password='PassWord1!')
    @with_tempdir()
    def test_issue_6912_wrong_owner_requirements_file(self, temp_dir, username):
        # Setup virtual environment directory to be used throughout the test
        venv_dir = os.path.join(temp_dir, '6912-wrong-owner')

        # The virtual environment needs to be in a location that is accessible
        # by both the user running the test and the runas user
        if salt.utils.platform.is_windows():
            salt.utils.win_dacl.set_permissions(temp_dir, username, 'full_control')
        else:
            uid = self.run_function('file.user_to_uid', [username])
            os.chown(temp_dir, uid, -1)

        # Create the virtual environment again as it should have been removed
        venv_create = self._create_virtualenv(venv_dir, user=username, password='PassWord1!')
        if venv_create['retcode'] > 0:
            self.skipTest('failed to create testcase virtual environment: {0}'
                          ''.format(venv_create))

        # pip install using a requirements file
        req_filename = os.path.join(
            RUNTIME_VARS.TMP_STATE_TREE, 'issue-6912-requirements.txt'
        )
        with salt.utils.files.fopen(req_filename, 'wb') as reqf:
            reqf.write(b'pep8\n')

        ret = self.run_state(
            'pip.installed', name='', user=username, bin_env=venv_dir,
            requirements='salt://issue-6912-requirements.txt',
            password='PassWord1!')
        self.assertSaltTrueReturn(ret)

        if HAS_PWD:
            uid = pwd.getpwnam(username).pw_uid
        for globmatch in (os.path.join(venv_dir, '**', 'pep8*'),
                          os.path.join(venv_dir, '*', '**', 'pep8*'),
                          os.path.join(venv_dir, '*', '*', '**', 'pep8*')):
            for path in glob.glob(globmatch):
                if HAS_PWD:
                    self.assertEqual(uid, os.stat(path).st_uid)
                elif salt.utils.platform.is_windows():
                    self.assertEqual(
                        salt.utils.win_dacl.get_owner(path), username)

    def test_issue_6833_pip_upgrade_pip(self):
        # Create the testing virtualenv
        venv_dir = os.path.join(
            RUNTIME_VARS.TMP, '6833-pip-upgrade-pip'
        )
<<<<<<< HEAD
        ret = self.run_function('virtualenv.create', [venv_dir])

        try:
            try:
                self.assertEqual(ret['retcode'], 0)
            except AssertionError:
                import pprint
                pprint.pprint(ret)
                raise
=======
        ret = self._create_virtualenv(venv_dir)
>>>>>>> 16b51a22

        self.assertEqual(
            ret['retcode'], 0,
            msg='Expected \'retcode\' key did not match. Full return dictionary:\n{}'.format(
                pprint.pformat(ret)
            )
        )
        self.assertIn(
            'New python executable',
            ret['stdout'],
            msg='Expected STDOUT did not match. Full return dictionary:\n{}'.format(
                pprint.pformat(ret)
            )
        )

        # Let's install a fixed version pip over whatever pip was
        # previously installed
        ret = self.run_function(
            'pip.install', ['pip==8.0'], upgrade=True,
            bin_env=venv_dir
        )

        if not isinstance(ret, dict):
            self.fail(
                'The \'pip.install\' command did not return the excepted dictionary. Output:\n{}'.format(ret)
            )

        self.assertEqual(ret['retcode'], 0)
        self.assertIn(
            'Successfully installed pip',
            ret['stdout']
        )

        # Let's make sure we have pip 8.0 installed
        self.assertEqual(
            self.run_function('pip.list', ['pip'], bin_env=venv_dir),
            {'pip': '8.0.0'}
        )

        # Now the actual pip upgrade pip test
        ret = self.run_state(
            'pip.installed', name='pip==8.0.1', upgrade=True,
            bin_env=venv_dir
        )

        if not isinstance(ret, dict):
            self.fail(
                'The \'pip.install\' command did not return the excepted dictionary. Output:\n{}'.format(ret)
            )

        self.assertSaltTrueReturn(ret)
        self.assertSaltStateChangesEqual(ret, {'pip==8.0.1': 'Installed'})

    def test_pip_installed_specific_env(self):
        # Create the testing virtualenv
        venv_dir = os.path.join(
            RUNTIME_VARS.TMP, 'pip-installed-specific-env'
        )

        # Let's write a requirements file
        requirements_file = os.path.join(
            RUNTIME_VARS.TMP_PRODENV_STATE_TREE, 'prod-env-requirements.txt'
        )
        with salt.utils.files.fopen(requirements_file, 'wb') as reqf:
            reqf.write(b'pep8\n')

        try:
            self._create_virtualenv(venv_dir)

            # The requirements file should not be found the base environment
            ret = self.run_state(
                'pip.installed', name='', bin_env=venv_dir,
                requirements='salt://prod-env-requirements.txt'
            )
            self.assertSaltFalseReturn(ret)
            self.assertInSaltComment(
                "'salt://prod-env-requirements.txt' not found", ret
            )

            # The requirements file must be found in the prod environment
            ret = self.run_state(
                'pip.installed', name='', bin_env=venv_dir, saltenv='prod',
                requirements='salt://prod-env-requirements.txt'
            )
            self.assertSaltTrueReturn(ret)
            self.assertInSaltComment(
                'Successfully processed requirements file '
                'salt://prod-env-requirements.txt', ret
            )

            # We're using the base environment but we're passing the prod
            # environment as an url arg to salt://
            ret = self.run_state(
                'pip.installed', name='', bin_env=venv_dir,
                requirements='salt://prod-env-requirements.txt?saltenv=prod'
            )
            self.assertSaltTrueReturn(ret)
            self.assertInSaltComment(
                'Requirements were already installed.',
                ret
            )
        finally:
            if os.path.isfile(requirements_file):
                os.unlink(requirements_file)

    def test_22359_pip_installed_unless_does_not_trigger_warnings(self):
        # This test case should be moved to a format_call unit test specific to
        # the state internal keywords
        venv_dir = os.path.join(RUNTIME_VARS.TMP, 'pip-installed-unless')
        venv_create = self._create_virtualenv(venv_dir)
        if venv_create['retcode'] > 0:
            self.skipTest(
                'Failed to create testcase virtual environment: {0}'.format(
                    venv_create
                )
            )

        false_cmd = '/bin/false'
        if salt.utils.platform.is_windows():
            false_cmd = 'exit 1 >nul'
        try:
            ret = self.run_state(
                'pip.installed', name='pep8', bin_env=venv_dir, unless=false_cmd
            )
            self.assertSaltTrueReturn(ret)
            self.assertNotIn('warnings', next(six.itervalues(ret)))
        finally:
            if os.path.isdir(venv_dir):
                shutil.rmtree(venv_dir, ignore_errors=True)

    @skipIf(sys.version_info[:2] >= (3, 6), 'Old version of virtualenv too old for python3.6')
    @skipIf(salt.utils.platform.is_windows(), "Carbon does not install in Windows")
    def test_46127_pip_env_vars(self):
        '''
        Test that checks if env_vars passed to pip.installed are also passed
        to pip.freeze while checking for existing installations
        '''
        # This issue is most easily checked while installing carbon
        # Much of the code here comes from the test_weird_install function above
        ographite = '/opt/graphite'
        if os.path.isdir(ographite):
            self.skipTest(
                'You already have \'{0}\'. This test would overwrite this '
                'directory'.format(ographite)
            )
        try:
            os.makedirs(ographite)
        except OSError as err:
            if err.errno == errno.EACCES:
                # Permission denied
                self.skipTest(
                    'You don\'t have the required permissions to run this test'
                )
        finally:
            if os.path.isdir(ographite):
                shutil.rmtree(ographite, ignore_errors=True)

        venv_dir = os.path.join(RUNTIME_VARS.TMP, 'issue-46127-pip-env-vars')
        try:
            # We may be able to remove this, I had to add it because the custom
            # modules from the test suite weren't available in the jinja
            # context when running the call to state.sls that comes after.
            self.run_function('saltutil.sync_modules')
            # Since we don't have the virtualenv created, pip.installed will
            # throw an error.
            ret = self.run_function(
                'state.sls', mods='issue-46127-pip-env-vars'
            )
            self.assertSaltTrueReturn(ret)
            for key in six.iterkeys(ret):
                self.assertTrue(ret[key]['result'])
                if ret[key]['name'] != 'carbon < 1.3':
                    continue
                self.assertEqual(
                    ret[key]['comment'],
                    'All packages were successfully installed'
                )
                break
            else:
                raise Exception('Expected state did not run')
            # Run the state again. Now the already installed message should
            # appear
            ret = self.run_function(
                'state.sls', mods='issue-46127-pip-env-vars'
            )
            self.assertSaltTrueReturn(ret)
            # We cannot use assertInSaltComment here because we need to skip
            # some of the state return parts
            for key in six.iterkeys(ret):
                self.assertTrue(ret[key]['result'])
                # As we are re-running the formula, some states will not be run
                # and "name" may or may not be present, so we use .get() pattern
                if ret[key].get('name', '') != 'carbon < 1.3':
                    continue
                self.assertEqual(
                    ret[key]['comment'],
                    ('All packages were successfully installed'))
                break
            else:
                raise Exception('Expected state did not run')
        finally:
            if os.path.isdir(ographite):
                shutil.rmtree(ographite, ignore_errors=True)
            if os.path.isdir(venv_dir):
                shutil.rmtree(venv_dir)<|MERGE_RESOLUTION|>--- conflicted
+++ resolved
@@ -124,62 +124,27 @@
         venv_dir = os.path.join(
             RUNTIME_VARS.TMP, 'pip-installed-errors'
         )
-<<<<<<< HEAD
-        try:
-            # Since we don't have the virtualenv created, pip.installed will
-            # throw an error.
-            # Example error strings:
-            #  * "Error installing 'pep8': /tmp/pip-installed-errors: not found"
-            #  * "Error installing 'pep8': /bin/sh: 1: /tmp/pip-installed-errors: not found"
-            #  * "Error installing 'pep8': /bin/bash: /tmp/pip-installed-errors: No such file or directory"
-            with patched_environ(SHELL='/bin/sh'):
-                ret = self.run_function('state.sls', mods='pip-installed-errors')
-                self.assertSaltFalseReturn(ret)
-                self.assertSaltCommentRegexpMatches(
-                    ret,
-                    'Error installing \'pep8\':'
-                )
-
-                # We now create the missing virtualenv
-                ret = self.run_function('virtualenv.create', [venv_dir])
-                self.assertEqual(ret['retcode'], 0)
-
-                # The state should not have any issues running now
-                ret = self.run_function('state.sls', mods='pip-installed-errors')
-                self.assertSaltTrueReturn(ret)
-        finally:
-            if os.path.isdir(venv_dir):
-                shutil.rmtree(venv_dir, ignore_errors=True)
-=======
-
-        def cleanup_environ(environ):
-            os.environ.clear()
-            os.environ.update(environ)
-
-        self.addCleanup(cleanup_environ, os.environ.copy())
-
         # Since we don't have the virtualenv created, pip.installed will
         # throw an error.
         # Example error strings:
         #  * "Error installing 'pep8': /tmp/pip-installed-errors: not found"
         #  * "Error installing 'pep8': /bin/sh: 1: /tmp/pip-installed-errors: not found"
         #  * "Error installing 'pep8': /bin/bash: /tmp/pip-installed-errors: No such file or directory"
-        os.environ['SHELL'] = '/bin/sh'
-        ret = self.run_function('state.sls', mods='pip-installed-errors')
-        self.assertSaltFalseReturn(ret)
-        self.assertSaltCommentRegexpMatches(
-            ret,
-            'Error installing \'pep8\':'
-        )
-
-        # We now create the missing virtualenv
-        ret = self._create_virtualenv(venv_dir)
-        self.assertEqual(ret['retcode'], 0)
-
-        # The state should not have any issues running now
-        ret = self.run_function('state.sls', mods='pip-installed-errors')
-        self.assertSaltTrueReturn(ret)
->>>>>>> 16b51a22
+        with patched_environ(SHELL='/bin/sh'):
+            ret = self.run_function('state.sls', mods='pip-installed-errors')
+            self.assertSaltFalseReturn(ret)
+            self.assertSaltCommentRegexpMatches(
+                ret,
+                'Error installing \'pep8\':'
+            )
+
+            # We now create the missing virtualenv
+            ret = self._create_virtualenv(venv_dir)
+            self.assertEqual(ret['retcode'], 0)
+
+            # The state should not have any issues running now
+            ret = self.run_function('state.sls', mods='pip-installed-errors')
+            self.assertSaltTrueReturn(ret)
 
     @skipIf(six.PY3, 'Issue is specific to carbon module, which is PY2-only')
     @skipIf(salt.utils.platform.is_windows(), "Carbon does not install in Windows")
@@ -416,19 +381,7 @@
         venv_dir = os.path.join(
             RUNTIME_VARS.TMP, '6833-pip-upgrade-pip'
         )
-<<<<<<< HEAD
-        ret = self.run_function('virtualenv.create', [venv_dir])
-
-        try:
-            try:
-                self.assertEqual(ret['retcode'], 0)
-            except AssertionError:
-                import pprint
-                pprint.pprint(ret)
-                raise
-=======
         ret = self._create_virtualenv(venv_dir)
->>>>>>> 16b51a22
 
         self.assertEqual(
             ret['retcode'], 0,

--- conflicted
+++ resolved
@@ -83,24 +83,6 @@
 
 def symlink_list(saltenv='base', backend=None, outputter='nested'):
     '''
-<<<<<<< HEAD
-    Return the available fileserver environments. If no backend is provided,
-    then the environments for all configured backends will be returned.
-
-    backend
-        Narrow fileserver backends to a subset of the enabled ones.
-
-        .. versionchanged:: 2015.2.0::
-            If all passed backends start with a minus sign (``-``), then these
-            backends will be excluded from the enabled backends. However, if
-            there is a mix of backends with and without a minus sign (ex:
-            ``backend=-roots,git``) then the ones starting with a minus
-            sign will be disregarded.
-
-            Additionally, fileserver backends can now be passed as a
-            comma-separated list. In earlier versions, they needed to be passed
-            as a python list (ex: ``backend="['roots', 'git']"``)
-=======
     Return a list of symlinked files and dirs
 
     saltenv : base
@@ -115,24 +97,16 @@
         be disregarded.
 
         .. versionadded:: 2015.2.0
->>>>>>> a3bd5f66
-
-    CLI Example:
-
-    .. code-block:: bash
-
-<<<<<<< HEAD
-        salt-run fileserver.envs
-        salt-run fileserver.envs outputter=nested
-        salt-run fileserver.envs backend=roots,git
-        salt-run fileserver.envs git
-=======
+
+    CLI Example:
+
+    .. code-block:: bash
+
         salt-run fileserver.symlink_list
         salt-run fileserver.symlink_list saltenv=prod
         salt-run fileserver.symlink_list saltenv=dev backend=git
         salt-run fileserver.symlink_list base hg,roots
         salt-run fileserver.symlink_list -git
->>>>>>> a3bd5f66
     '''
     fileserver = salt.fileserver.Fileserver(__opts__)
     load = {'saltenv': saltenv, 'fsbackend': backend}
@@ -144,11 +118,6 @@
         return output
 
 
-<<<<<<< HEAD
-def file_list(saltenv='base', backend=None, outputter='nested'):
-    '''
-    Return a list of files from the salt fileserver
-=======
 def dir_list(saltenv='base', backend=None, outputter='nested'):
     '''
     Return a list of directories in the given environment
@@ -165,7 +134,6 @@
         be disregarded.
 
         .. versionadded:: 2015.2.0
->>>>>>> a3bd5f66
 
     saltenv : base
         The salt fileserver environment to be listed
@@ -184,17 +152,6 @@
 
     .. code-block:: bash
 
-<<<<<<< HEAD
-        salt-run fileserver.file_list
-        salt-run fileserver.file_list saltenv=prod
-        salt-run fileserver.file_list saltenv=dev backend=git
-        salt-run fileserver.file_list base hg,roots
-        salt-run fileserver.file_list -git
-    '''
-    fileserver = salt.fileserver.Fileserver(__opts__)
-    load = {'saltenv': saltenv, 'fsbackend': backend}
-    output = fileserver.file_list(load=load)
-=======
         salt-run fileserver.dir_list
         salt-run fileserver.dir_list saltenv=prod
         salt-run fileserver.dir_list saltenv=dev backend=git
@@ -204,7 +161,6 @@
     fileserver = salt.fileserver.Fileserver(__opts__)
     load = {'saltenv': saltenv, 'fsbackend': backend}
     output = fileserver.dir_list(load=load)
->>>>>>> a3bd5f66
 
     if outputter:
         return {'outputter': outputter, 'data': output}
@@ -212,11 +168,7 @@
         return output
 
 
-<<<<<<< HEAD
-def symlink_list(saltenv='base', backend=None, outputter='nested'):
-=======
 def empty_dir_list(saltenv='base', backend=None, outputter='nested'):
->>>>>>> a3bd5f66
     '''
     .. versionadded:: 2015.2.0
 
@@ -257,17 +209,6 @@
 
     .. code-block:: bash
 
-<<<<<<< HEAD
-        salt-run fileserver.symlink_list
-        salt-run fileserver.symlink_list saltenv=prod
-        salt-run fileserver.symlink_list saltenv=dev backend=git
-        salt-run fileserver.symlink_list base hg,roots
-        salt-run fileserver.symlink_list -git
-    '''
-    fileserver = salt.fileserver.Fileserver(__opts__)
-    load = {'saltenv': saltenv, 'fsbackend': backend}
-    output = fileserver.symlink_list(load=load)
-=======
         salt-run fileserver.empty_dir_list
         salt-run fileserver.empty_dir_list saltenv=prod
         salt-run fileserver.empty_dir_list backend=roots
@@ -275,7 +216,6 @@
     fileserver = salt.fileserver.Fileserver(__opts__)
     load = {'saltenv': saltenv, 'fsbackend': backend}
     output = fileserver.file_list_emptydirs(load=load)
->>>>>>> a3bd5f66
 
     if outputter:
         return {'outputter': outputter, 'data': output}
@@ -432,7 +372,6 @@
 def clear_lock(backend=None, remote=None):
     '''
     .. versionadded:: 2015.2.0
-<<<<<<< HEAD
 
     Clear the fileserver update lock from VCS fileserver backends (:mod:`git
     <salt.fileserver.gitfs>`, :mod:`hg <salt.fileserver.hgfs>`, :mod:`svn
@@ -450,25 +389,6 @@
         their lock cleared. For example, a ``remote`` value of **github** will
         remove the lock from all github.com remotes.
 
-=======
-
-    Clear the fileserver update lock from VCS fileserver backends (:mod:`git
-    <salt.fileserver.gitfs>`, :mod:`hg <salt.fileserver.hgfs>`, :mod:`svn
-    <salt.fileserver.svnfs>`). This should only need to be done if a fileserver
-    update was interrupted and a remote is not updating (generating a warning
-    in the Master's log file). Executing this runner with no arguments will
-    remove all update locks from all enabled VCS fileserver backends, but this
-    can be narrowed by using the following arguments:
-
-    backend
-        Only clear the update lock for the specified backend(s).
-
-    remote
-        If not None, then any remotes which contain the passed string will have
-        their lock cleared. For example, a ``remote`` value of **github** will
-        remove the lock from all github.com remotes.
-
->>>>>>> a3bd5f66
     CLI Example:
 
     .. code-block:: bash

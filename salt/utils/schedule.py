# -*- coding: utf-8 -*-
'''
Scheduling routines are located here. To activate the scheduler make the
schedule option available to the master or minion configurations (master config
file or for the minion via config or pillar)

.. code-block:: yaml

    schedule:
      job1:
        function: state.sls
        seconds: 3600
        args:
          - httpd
        kwargs:
          test: True

This will schedule the command: ``state.sls httpd test=True`` every 3600 seconds
(every hour).

.. code-block:: yaml

    schedule:
      job1:
        function: state.sls
        seconds: 3600
        args:
          - httpd
        kwargs:
          test: True
        splay: 15

This will schedule the command: ``state.sls httpd test=True`` every 3600 seconds
(every hour) splaying the time between 0 and 15 seconds.

.. code-block:: yaml

    schedule:
      job1:
        function: state.sls
        seconds: 3600
        args:
          - httpd
        kwargs:
          test: True
        splay:
          start: 10
          end: 15

This will schedule the command: ``state.sls httpd test=True`` every 3600 seconds
(every hour) splaying the time between 10 and 15 seconds.

.. versionadded:: 2014.7.0

Frequency of jobs can also be specified using date strings supported by
the Python ``dateutil`` library. This requires the Python ``dateutil`` library
to be installed.

.. code-block:: yaml

    schedule:
      job1:
        function: state.sls
        args:
          - httpd
        kwargs:
          test: True
        when: 5:00pm

This will schedule the command: ``state.sls httpd test=True`` at 5:00 PM minion
localtime.

.. code-block:: yaml

    schedule:
      job1:
        function: state.sls
        args:
          - httpd
        kwargs:
          test: True
        when:
          - Monday 5:00pm
          - Tuesday 3:00pm
          - Wednesday 5:00pm
          - Thursday 3:00pm
          - Friday 5:00pm

This will schedule the command: ``state.sls httpd test=True`` at 5:00 PM on
Monday, Wednesday and Friday, and 3:00 PM on Tuesday and Thursday.

.. code-block:: yaml

    schedule:
      job1:
        function: state.sls
        seconds: 3600
        args:
          - httpd
        kwargs:
          test: True
        range:
          start: 8:00am
          end: 5:00pm

This will schedule the command: ``state.sls httpd test=True`` every 3600 seconds
(every hour) between the hours of 8:00 AM and 5:00 PM. The range parameter must
be a dictionary with the date strings using the ``dateutil`` format.

.. code-block:: yaml

    schedule:
      job1:
        function: state.sls
        seconds: 3600
        args:
          - httpd
        kwargs:
          test: True
        range:
          invert: True
          start: 8:00am
          end: 5:00pm

Using the invert option for range, this will schedule the command
``state.sls httpd test=True`` every 3600 seconds (every hour) until the current
time is between the hours of 8:00 AM and 5:00 PM. The range parameter must be
a dictionary with the date strings using the ``dateutil`` format.

.. code-block:: yaml

    schedule:
      job1:
        function: pkg.install
        kwargs:
          pkgs: [{'bar': '>1.2.3'}]
          refresh: true
        once: '2016-01-07T14:30:00'

This will schedule the function ``pkg.install`` to be executed once at the
specified time. The schedule entry ``job1`` will not be removed after the job
completes, therefore use ``schedule.delete`` to manually remove it afterwards.

The default date format is ISO 8601 but can be overridden by also specifying the
``once_fmt`` option, like this:

.. code-block:: yaml

    schedule:
      job1:
        function: test.ping
        once: 2015-04-22T20:21:00
        once_fmt: '%Y-%m-%dT%H:%M:%S'

.. versionadded:: 2014.7.0

The scheduler also supports ensuring that there are no more than N copies of
a particular routine running.  Use this for jobs that may be long-running
and could step on each other or pile up in case of infrastructure outage.

The default for ``maxrunning`` is 1.

.. code-block:: yaml

    schedule:
      long_running_job:
        function: big_file_transfer
        jid_include: True
        maxrunning: 1

.. versionadded:: 2014.7.0

.. code-block:: yaml

    schedule:
      job1:
        function: state.sls
        cron: '*/15 * * * *'
        args:
          - httpd
        kwargs:
          test: True

The scheduler also supports scheduling jobs using a cron like format.
This requires the Python ``croniter`` library.

.. versionadded:: 2015.5.0

By default, data about jobs runs from the Salt scheduler is returned to the
master. Setting the ``return_job`` parameter to False will prevent the data
from being sent back to the Salt master.

.. code-block:: yaml

    schedule:
      job1:
        function: scheduled_job_function
        return_job: False

.. versionadded:: 2015.5.0

It can be useful to include specific data to differentiate a job from other
jobs. Using the metadata parameter special values can be associated with
a scheduled job. These values are not used in the execution of the job,
but can be used to search for specific jobs later if combined with the
``return_job`` parameter. The metadata parameter must be specified as a
dictionary, othewise it will be ignored.

.. code-block:: yaml

    schedule:
      job1:
        function: scheduled_job_function
        metadata:
          foo: bar

.. versionadded:: 2015.5.0

By default any job scheduled based on the startup time of the minion will run
the scheduled job when the minion starts up. Sometimes this is not the desired
situation. Using the ``run_on_start`` parameter set to ``False`` will cause the
scheduler to skip this first run and wait until the next scheduled run:

.. code-block:: yaml

    schedule:
      job1:
        function: state.sls
        seconds: 3600
        run_on_start: False
        args:
          - httpd
        kwargs:
          test: True

.. versionadded:: 2015.8.0

.. code-block:: yaml

    schedule:
      job1:
        function: state.sls
        seconds: 15
        until: '12/31/2015 11:59pm'
        args:
          - httpd
        kwargs:
          test: True

Using the until argument, the Salt scheduler allows you to specify
an end time for a scheduled job. If this argument is specified, jobs
will not run once the specified time has passed. Time should be specified
in a format supported by the ``dateutil`` library.
This requires the Python ``dateutil`` library to be installed.

.. versionadded:: 2015.8.0

.. code-block:: yaml

    schedule:
      job1:
        function: state.sls
        seconds: 15
        after: '12/31/2015 11:59pm'
        args:
          - httpd
        kwargs:
          test: True

Using the after argument, the Salt scheduler allows you to specify
an start time for a scheduled job.  If this argument is specified, jobs
will not run until the specified time has passed. Time should be specified
in a format supported by the ``dateutil`` library.
This requires the Python ``dateutil`` library to be installed.

The scheduler also supports ensuring that there are no more than N copies of
a particular routine running.  Use this for jobs that may be long-running
and could step on each other or pile up in case of infrastructure outage.

The default for maxrunning is 1.

.. code-block:: yaml

    schedule:
      long_running_job:
          function: big_file_transfer
          jid_include: True
          maxrunning: 1

By default, data about jobs runs from the Salt scheduler is returned to the
master.  Setting the ``return_job`` parameter to False will prevent the data
from being sent back to the Salt master.

.. versionadded:: 2015.5.0

    schedule:
      job1:
          function: scheduled_job_function
          return_job: False

Setting the ``return_job`` parameter to 'nocache' prevents the salt master
from storing the job in the master cache. Still, an event is fired on the
master event bus in the form 'salt/job/nocache/ret/myminion'.

It can be useful to include specific data to differentiate a job from other
jobs.  Using the metadata parameter special values can be associated with
a scheduled job.  These values are not used in the execution of the job,
but can be used to search for specific jobs later if combined with the
return_job parameter.  The metadata parameter must be specified as a
dictionary, othewise it will be ignored.

.. versionadded:: 2015.5.0

    schedule:
      job1:
          function: scheduled_job_function
          metadata:
            foo: bar

'''

# Import python libs
from __future__ import absolute_import, with_statement
import os
import sys
import time
import signal
import datetime
import itertools
import threading
import logging
import errno
import random
import yaml

# Import Salt libs
import salt.config
import salt.utils
import salt.utils.jid
import salt.utils.process
import salt.utils.args
import salt.loader
import salt.minion
import salt.payload
import salt.syspaths
import salt.exceptions
import salt.log.setup as log_setup
import salt.defaults.exitcodes
from salt.utils.odict import OrderedDict
from salt.utils.process import os_is_running, default_signals, SignalHandlingMultiprocessingProcess

# Import 3rd-party libs
import salt.ext.six as six

# pylint: disable=import-error
try:
    import dateutil.parser as dateutil_parser
    _WHEN_SUPPORTED = True
    _RANGE_SUPPORTED = True
except ImportError:
    _WHEN_SUPPORTED = False
    _RANGE_SUPPORTED = False

try:
    import croniter
    _CRON_SUPPORTED = True
except ImportError:
    _CRON_SUPPORTED = False
# pylint: enable=import-error

log = logging.getLogger(__name__)


class Schedule(object):
    '''
    Create a Schedule object, pass in the opts and the functions dict to use
    '''
    instance = None

    def __new__(cls, opts, functions, returners=None, intervals=None, cleanup=None):
        '''
        Only create one instance of Schedule
        '''
        if cls.instance is None:
            log.debug('Initializing new Schedule')
            # we need to make a local variable for this, as we are going to store
            # it in a WeakValueDictionary-- which will remove the item if no one
            # references it-- this forces a reference while we return to the caller
            cls.instance = object.__new__(cls)
            cls.instance.__singleton_init__(opts, functions, returners, intervals, cleanup)
        else:
            log.debug('Re-using Schedule')
        return cls.instance

    # has to remain empty for singletons, since __init__ will *always* be called
    def __init__(self, opts, functions, returners=None, intervals=None, cleanup=None):
        pass

    # an init for the singleton instance to call
    def __singleton_init__(self, opts, functions, returners=None, intervals=None, cleanup=None):
        self.opts = opts
        self.functions = functions
        if isinstance(intervals, dict):
            self.intervals = intervals
        else:
            self.intervals = {}
        if hasattr(returners, '__getitem__'):
            self.returners = returners
        else:
            self.returners = returners.loader.gen_functions()
        self.time_offset = self.functions.get('timezone.get_offset', lambda: '0000')()
        self.schedule_returner = self.option('schedule_returner')
        # Keep track of the lowest loop interval needed in this variable
        self.loop_interval = six.MAXSIZE
        clean_proc_dir(opts)
        if cleanup:
            for prefix in cleanup:
                self.delete_job_prefix(prefix)
<<<<<<< HEAD
=======

    def __getnewargs__(self):
        return self.opts, self.functions, self.returners, self.intervals, None
>>>>>>> 34180c13

    def option(self, opt):
        '''
        Return the schedule data structure
        '''
        if 'config.merge' in self.functions:
            return self.functions['config.merge'](opt, {}, omit_master=True)
        return self.opts.get(opt, {})

    def persist(self):
        '''
        Persist the modified schedule into <<configdir>>/minion.d/_schedule.conf
        '''
        config_dir = self.opts.get('conf_dir', None)
        if config_dir is None and 'conf_file' in self.opts:
            config_dir = os.path.dirname(self.opts['conf_file'])
        if config_dir is None:
            config_dir = salt.syspaths.CONFIG_DIR

        minion_d_dir = os.path.join(
            config_dir,
            os.path.dirname(self.opts.get('default_include',
                                          salt.config.DEFAULT_MINION_OPTS['default_include'])))

        if not os.path.isdir(minion_d_dir):
            os.makedirs(minion_d_dir)

        schedule_conf = os.path.join(minion_d_dir, '_schedule.conf')
        log.debug('Persisting schedule')
        try:
            with salt.utils.fopen(schedule_conf, 'wb+') as fp_:
                fp_.write(
                    salt.utils.to_bytes(
                        yaml.dump({'schedule': self.option('schedule')})
                    )
                )
        except (IOError, OSError):
            log.error('Failed to persist the updated schedule',
                      exc_info_on_loglevel=logging.DEBUG)

    def delete_job(self, name, persist=True, where=None):
        '''
        Deletes a job from the scheduler.
        '''
        if where is None or where != 'pillar':
            # ensure job exists, then delete it
            schedule = self.option('schedule')
            if name in schedule:
                del schedule[name]
        else:
            # If job is in pillar, delete it there too
            if 'schedule' in self.opts['pillar']:
                if name in self.opts['pillar']['schedule']:
                    del self.opts['pillar']['schedule'][name]
            schedule = self.opts['pillar']['schedule']
            log.warning('Pillar schedule deleted. Pillar refresh recommended. Run saltutil.refresh_pillar.')

        # Fire the complete event back along with updated list of schedule
        evt = salt.utils.event.get_event('minion', opts=self.opts, listen=False)
        evt.fire_event({'complete': True, 'schedule': schedule},
                       tag='/salt/minion/minion_schedule_delete_complete')

        # remove from self.intervals
        if name in self.intervals:
            del self.intervals[name]

        if persist:
            self.persist()

    def delete_job_prefix(self, name, persist=True, where=None):
        '''
        Deletes a job from the scheduler.
        '''
        if where is None or where != 'pillar':
            # ensure job exists, then delete it
            schedule = self.option('schedule')
            for job in list(schedule.keys()):
                if job.startswith(name):
                    del schedule[job]
        else:
            # If job is in pillar, delete it there too
            if 'schedule' in self.opts['pillar']:
                for job in list(self.opts['pillar']['schedule'].keys()):
                    if job.startswith(name):
                        del self.opts['pillar']['schedule'][job]
            schedule = self.opts['pillar']['schedule']
            log.warning('Pillar schedule deleted. Pillar refresh recommended. Run saltutil.refresh_pillar.')

        # Fire the complete event back along with updated list of schedule
        evt = salt.utils.event.get_event('minion', opts=self.opts, listen=False)
        evt.fire_event({'complete': True, 'schedule': schedule},
                       tag='/salt/minion/minion_schedule_delete_complete')

        # remove from self.intervals
        for job in list(self.intervals.keys()):
            if job.startswith(name):
                del self.intervals[job]

        if persist:
            self.persist()

    def add_job(self, data, persist=True):
        '''
        Adds a new job to the scheduler. The format is the same as required in
        the configuration file. See the docs on how YAML is interpreted into
        python data-structures to make sure, you pass correct dictionaries.
        '''

        # we don't do any checking here besides making sure its a dict.
        # eval() already does for us and raises errors accordingly
        if not isinstance(data, dict):
            raise ValueError('Scheduled jobs have to be of type dict.')
        if not len(data) == 1:
            raise ValueError('You can only schedule one new job at a time.')

        # if enabled is not included in the job,
        # assume job is enabled.
        for job in data.keys():
            if 'enabled' not in data[job]:
                data[job]['enabled'] = True

        new_job = next(six.iterkeys(data))

        schedule = self.option('schedule')
        if new_job in schedule:
            log.info('Updating job settings for scheduled '
                     'job: {0}'.format(new_job))
        else:
            log.info('Added new job {0} to scheduler'.format(new_job))

        schedule.update(data)

        # Fire the complete event back along with updated list of schedule
        evt = salt.utils.event.get_event('minion', opts=self.opts, listen=False)
        evt.fire_event({'complete': True, 'schedule': schedule},
                       tag='/salt/minion/minion_schedule_add_complete')

        if persist:
            self.persist()

    def enable_job(self, name, persist=True, where=None):
        '''
        Enable a job in the scheduler.
        '''
        if where == 'pillar':
            self.opts['pillar']['schedule'][name]['enabled'] = True
            schedule = self.opts['pillar']['schedule']
        else:
            schedule = self.option('schedule')
            schedule[name]['enabled'] = True

        # Fire the complete event back along with updated list of schedule
        evt = salt.utils.event.get_event('minion', opts=self.opts, listen=False)
        evt.fire_event({'complete': True, 'schedule': schedule},
                       tag='/salt/minion/minion_schedule_enabled_job_complete')

        log.info('Enabling job {0} in scheduler'.format(name))

        if persist:
            self.persist()

    def disable_job(self, name, persist=True, where=None):
        '''
        Disable a job in the scheduler.
        '''
        if where == 'pillar':
            self.opts['pillar']['schedule'][name]['enabled'] = False
            schedule = self.opts['pillar']['schedule']
        else:
            schedule = self.option('schedule')
            schedule[name]['enabled'] = False

        # Fire the complete event back along with updated list of schedule
        evt = salt.utils.event.get_event('minion', opts=self.opts, listen=False)
        evt.fire_event({'complete': True, 'schedule': schedule},
                       tag='/salt/minion/minion_schedule_disabled_job_complete')

        log.info('Disabling job {0} in scheduler'.format(name))

        if persist:
            self.persist()

    def modify_job(self, name, schedule, persist=True, where=None):
        '''
        Modify a job in the scheduler.
        '''
        if where == 'pillar':
            if name in self.opts['pillar']['schedule']:
                self.delete_job(name, persist, where=where)
            self.opts['pillar']['schedule'][name] = schedule
        else:
            if name in self.option('schedule'):
                self.delete_job(name, persist, where=where)
            self.option('schedule')[name] = schedule

        if persist:
            self.persist()

    def run_job(self, name):
        '''
        Run a schedule job now
        '''
        schedule = self.option('schedule')
        if 'schedule' in self.opts['pillar']:
            schedule.update(self.opts['pillar']['schedule'])
        data = schedule[name]

        if 'function' in data:
            func = data['function']
        elif 'func' in data:
            func = data['func']
        elif 'fun' in data:
            func = data['fun']
        else:
            func = None
        if func not in self.functions:
            log.info(
                'Invalid function: {0} in scheduled job {1}.'.format(
                    func, name
                )
            )

        if 'name' not in data:
            data['name'] = name
        log.info(
            'Running Job: {0}.'.format(name)
        )

        multiprocessing_enabled = self.opts.get('multiprocessing', True)
        if multiprocessing_enabled:
            thread_cls = SignalHandlingMultiprocessingProcess
        else:
            thread_cls = threading.Thread

        if multiprocessing_enabled:
            with default_signals(signal.SIGINT, signal.SIGTERM):
                proc = thread_cls(target=self.handle_func, args=(multiprocessing_enabled, func, data))
                # Reset current signals before starting the process in
                # order not to inherit the current signal handlers
                proc.start()
            proc.join()
        else:
            proc = thread_cls(target=self.handle_func, args=(multiprocessing_enabled, func, data))
            proc.start()

    def enable_schedule(self):
        '''
        Enable the scheduler.
        '''
        schedule = self.option('schedule')
        schedule['enabled'] = True

        # Fire the complete event back along with updated list of schedule
        evt = salt.utils.event.get_event('minion', opts=self.opts, listen=False)
        evt.fire_event({'complete': True, 'schedule': schedule},
                       tag='/salt/minion/minion_schedule_enabled_complete')

    def disable_schedule(self):
        '''
        Disable the scheduler.
        '''
        schedule = self.option('schedule')
        schedule['enabled'] = False

        # Fire the complete event back along with updated list of schedule
        evt = salt.utils.event.get_event('minion', opts=self.opts, listen=False)
        evt.fire_event({'complete': True, 'schedule': schedule},
                       tag='/salt/minion/minion_schedule_disabled_complete')

    def reload(self, schedule):
        '''
        Reload the schedule from saved schedule file.
        '''
        # Remove all jobs from self.intervals
        self.intervals = {}

        if 'schedule' in schedule:
            schedule = schedule['schedule']
        self.opts.setdefault('schedule', {}).update(schedule)

    def list(self, where):
        '''
        List the current schedule items
        '''
        schedule = {}
        if where == 'pillar':
            if 'schedule' in self.opts['pillar']:
                schedule.update(self.opts['pillar']['schedule'])
        elif where == 'opts':
            schedule.update(self.option('schedule'))
        else:
            schedule.update(self.option('schedule'))
            if 'schedule' in self.opts['pillar']:
                schedule.update(self.opts['pillar']['schedule'])

        # Fire the complete event back along with the list of schedule
        evt = salt.utils.event.get_event('minion', opts=self.opts, listen=False)
        evt.fire_event({'complete': True, 'schedule': schedule},
                       tag='/salt/minion/minion_schedule_list_complete')

    def save_schedule(self):
        '''
        Save the current schedule
        '''
        self.persist()

        # Fire the complete event back along with the list of schedule
        evt = salt.utils.event.get_event('minion', opts=self.opts, listen=False)
        evt.fire_event({'complete': True},
                       tag='/salt/minion/minion_schedule_saved')

    def handle_func(self, multiprocessing_enabled, func, data):
        '''
        Execute this method in a multiprocess or thread
        '''
        if salt.utils.is_windows():
            # Since function references can't be pickled and pickling
            # is required when spawning new processes on Windows, regenerate
            # the functions and returners.
            self.functions = salt.loader.minion_mods(self.opts)
            self.returners = salt.loader.returners(self.opts, self.functions)
        ret = {'id': self.opts.get('id', 'master'),
               'fun': func,
               'fun_args': [],
               'schedule': data['name'],
               'jid': salt.utils.jid.gen_jid()}

        if 'metadata' in data:
            if isinstance(data['metadata'], dict):
                ret['metadata'] = data['metadata']
                ret['metadata']['_TOS'] = self.time_offset
                ret['metadata']['_TS'] = time.ctime()
                ret['metadata']['_TT'] = time.strftime('%Y %B %d %a %H %m', time.gmtime())
            else:
                log.warning('schedule: The metadata parameter must be '
                            'specified as a dictionary.  Ignoring.')

        salt.utils.appendproctitle('{0} {1}'.format(self.__class__.__name__, ret['jid']))

        proc_fn = os.path.join(
            salt.minion.get_proc_dir(self.opts['cachedir']),
            ret['jid']
        )

        # Check to see if there are other jobs with this
        # signature running.  If there are more than maxrunning
        # jobs present then don't start another.
        # If jid_include is False for this job we can ignore all this
        # NOTE--jid_include defaults to True, thus if it is missing from the data
        # dict we treat it like it was there and is True
        if 'jid_include' not in data or data['jid_include']:
            jobcount = 0
            for basefilename in os.listdir(salt.minion.get_proc_dir(self.opts['cachedir'])):
                fn_ = os.path.join(salt.minion.get_proc_dir(self.opts['cachedir']), basefilename)
                if not os.path.exists(fn_):
                    log.debug('schedule.handle_func: {0} was processed '
                              'in another thread, skipping.'.format(
                                  basefilename))
                    continue
                with salt.utils.fopen(fn_, 'rb') as fp_:
                    job = salt.payload.Serial(self.opts).load(fp_)
                    if job:
                        if 'schedule' in job:
                            log.debug('schedule.handle_func: Checking job against '
                                      'fun {0}: {1}'.format(ret['fun'], job))
                            if ret['schedule'] == job['schedule'] and os_is_running(job['pid']):
                                jobcount += 1
                                log.debug(
                                    'schedule.handle_func: Incrementing jobcount, now '
                                    '{0}, maxrunning is {1}'.format(
                                        jobcount, data['maxrunning']))
                                if jobcount >= data['maxrunning']:
                                    log.debug(
                                        'schedule.handle_func: The scheduled job {0} '
                                        'was not started, {1} already running'.format(
                                            ret['schedule'], data['maxrunning']))
                                    return False
                    else:
                        try:
                            log.info('Invalid job file found.  Removing.')
                            os.remove(fn_)
                        except OSError:
                            log.info('Unable to remove file: {0}.'.format(fn_))

        if multiprocessing_enabled and not salt.utils.is_windows():
            # Reconfigure multiprocessing logging after daemonizing
            log_setup.setup_multiprocessing_logging()

        # Don't *BEFORE* to go into try to don't let it triple execute the finally section.
        salt.utils.daemonize_if(self.opts)

        # TODO: Make it readable! Splt to funcs, remove nested try-except-finally sections.
        try:
            ret['pid'] = os.getpid()

            if 'jid_include' not in data or data['jid_include']:
                log.debug('schedule.handle_func: adding this job to the jobcache '
                          'with data {0}'.format(ret))
                # write this to /var/cache/salt/minion/proc
                with salt.utils.fopen(proc_fn, 'w+b') as fp_:
                    fp_.write(salt.payload.Serial(self.opts).dumps(ret))

            args = tuple()
            if 'args' in data:
                args = data['args']
                ret['fun_args'].extend(data['args'])

            kwargs = {}
            if 'kwargs' in data:
                kwargs = data['kwargs']
                ret['fun_args'].append(data['kwargs'])

            if func not in self.functions:
                ret['return'] = self.functions.missing_fun_string(func)
                salt.utils.error.raise_error(
                    message=self.functions.missing_fun_string(func))

            # if the func support **kwargs, lets pack in the pub data we have
            # TODO: pack the *same* pub data as a minion?
            argspec = salt.utils.args.get_function_argspec(self.functions[func])
            if argspec.keywords:
                # this function accepts **kwargs, pack in the publish data
                for key, val in six.iteritems(ret):
                    kwargs['__pub_{0}'.format(key)] = val

            ret['return'] = self.functions[func](*args, **kwargs)

            data_returner = data.get('returner', None)
            if data_returner or self.schedule_returner:
                if 'return_config' in data:
                    ret['ret_config'] = data['return_config']
                if 'return_kwargs' in data:
                    ret['ret_kwargs'] = data['return_kwargs']
                rets = []
                for returner in [data_returner, self.schedule_returner]:
                    if isinstance(returner, str):
                        rets.append(returner)
                    elif isinstance(returner, list):
                        rets.extend(returner)
                # simple de-duplication with order retained
                for returner in OrderedDict.fromkeys(rets):
                    ret_str = '{0}.returner'.format(returner)
                    if ret_str in self.returners:
                        ret['success'] = True
                        self.returners[ret_str](ret)
                    else:
                        log.info(
                            'Job {0} using invalid returner: {1}. Ignoring.'.format(
                                func, returner
                            )
                        )

            # runners do not provide retcode
            if 'retcode' in self.functions.pack['__context__']:
                ret['retcode'] = self.functions.pack['__context__']['retcode']

            ret['success'] = True
        except Exception:
            log.exception("Unhandled exception running {0}".format(ret['fun']))
            # Although catch-all exception handlers are bad, the exception here
            # is to let the exception bubble up to the top of the thread context,
            # where the thread will die silently, which is worse.
            if 'return' not in ret:
                ret['return'] = "Unhandled exception running {0}".format(ret['fun'])
            ret['success'] = False
            ret['retcode'] = 254
        finally:
            try:
                # Only attempt to return data to the master
                # if the scheduled job is running on a minion.
                if '__role' in self.opts and self.opts['__role'] == 'minion':
                    if 'return_job' in data and not data['return_job']:
                        pass
                    else:
                        # Send back to master so the job is included in the job list
                        mret = ret.copy()
                        mret['jid'] = 'req'
                        if data.get('return_job') == 'nocache':
                            # overwrite 'req' to signal to master that this job shouldn't be stored
                            mret['jid'] = 'nocache'
                        event = salt.utils.event.get_event('minion', opts=self.opts, listen=False)
                        load = {'cmd': '_return', 'id': self.opts['id']}
                        for key, value in six.iteritems(mret):
                            load[key] = value
                        event.fire_event(load, '__schedule_return')

                log.debug('schedule.handle_func: Removing {0}'.format(proc_fn))
                os.unlink(proc_fn)
            except OSError as exc:
                if exc.errno == errno.EEXIST or exc.errno == errno.ENOENT:
                    # EEXIST and ENOENT are OK because the file is gone and that's what
                    # we wanted
                    pass
                else:
                    log.error("Failed to delete '{0}': {1}".format(proc_fn, exc.errno))
                    # Otherwise, failing to delete this file is not something
                    # we can cleanly handle.
                    raise
            finally:
                if multiprocessing_enabled:
                    # Let's make sure we exit the process!
                    sys.exit(salt.defaults.exitcodes.EX_GENERIC)

    def eval(self):
        '''
        Evaluate and execute the schedule
        '''
        schedule = self.option('schedule')
        if not isinstance(schedule, dict):
            raise ValueError('Schedule must be of type dict.')
        if 'enabled' in schedule and not schedule['enabled']:
            return
        for job, data in six.iteritems(schedule):
            if job == 'enabled' or not data:
                continue
            if not isinstance(data, dict):
                log.error('Scheduled job "{0}" should have a dict value, not {1}'.format(job, type(data)))
                continue
            # Job is disabled, continue
            if 'enabled' in data and not data['enabled']:
                continue
            if 'function' in data:
                func = data['function']
            elif 'func' in data:
                func = data['func']
            elif 'fun' in data:
                func = data['fun']
            else:
                func = None
            if func not in self.functions:
                log.info(
                    'Invalid function: {0} in scheduled job {1}.'.format(
                        func, job
                    )
                )
            if 'name' not in data:
                data['name'] = job
            # Add up how many seconds between now and then
            when = 0
            seconds = 0
            cron = 0
            now = int(time.time())

            if 'until' in data:
                if not _WHEN_SUPPORTED:
                    log.error('Missing python-dateutil. '
                              'Ignoring until.')
                else:
                    until__ = dateutil_parser.parse(data['until'])
                    until = int(time.mktime(until__.timetuple()))

                    if until <= now:
                        log.debug('Until time has passed '
                                  'skipping job: {0}.'.format(data['name']))
                        continue

            if 'after' in data:
                if not _WHEN_SUPPORTED:
                    log.error('Missing python-dateutil. '
                              'Ignoring after.')
                else:
                    after__ = dateutil_parser.parse(data['after'])
                    after = int(time.mktime(after__.timetuple()))

                    if after >= now:
                        log.debug('After time has not passed '
                                  'skipping job: {0}.'.format(data['name']))
                        continue

            # Used for quick lookups when detecting invalid option combinations.
            schedule_keys = set(data.keys())

            time_elements = ('seconds', 'minutes', 'hours', 'days')
            scheduling_elements = ('when', 'cron', 'once')

            invalid_sched_combos = [set(i)
                    for i in itertools.combinations(scheduling_elements, 2)]

            if any(i <= schedule_keys for i in invalid_sched_combos):
                log.error('Unable to use "{0}" options together. Ignoring.'
                          .format('", "'.join(scheduling_elements)))
                continue

            invalid_time_combos = []
            for item in scheduling_elements:
                all_items = itertools.chain([item], time_elements)
                invalid_time_combos.append(
                    set(itertools.combinations(all_items, 2)))

            if any(set(x) <= schedule_keys for x in invalid_time_combos):
                log.error('Unable to use "{0}" with "{1}" options. Ignoring'
                          .format('", "'.join(time_elements),
                                  '", "'.join(scheduling_elements)))
                continue

            if True in [True for item in time_elements if item in data]:
                # Add up how many seconds between now and then
                seconds += int(data.get('seconds', 0))
                seconds += int(data.get('minutes', 0)) * 60
                seconds += int(data.get('hours', 0)) * 3600
                seconds += int(data.get('days', 0)) * 86400
            elif 'once' in data:
                once_fmt = data.get('once_fmt', '%Y-%m-%dT%H:%M:%S')

                try:
                    once = datetime.datetime.strptime(data['once'], once_fmt)
                    once = int(time.mktime(once.timetuple()))
                except (TypeError, ValueError):
                    log.error('Date string could not be parsed: %s, %s',
                            data['once'], once_fmt)
                    continue

                if now != once:
                    continue
                else:
                    seconds = 1

            elif 'when' in data:
                if not _WHEN_SUPPORTED:
                    log.error('Missing python-dateutil. '
                              'Ignoring job {0}.'.format(job))
                    continue

                if isinstance(data['when'], list):
                    _when = []
                    for i in data['when']:
                        if ('pillar' in self.opts and 'whens' in self.opts['pillar'] and
                                i in self.opts['pillar']['whens']):
                            if not isinstance(self.opts['pillar']['whens'],
                                              dict):
                                log.error('Pillar item "whens" must be dict. '
                                          'Ignoring')
                                continue
                            __when = self.opts['pillar']['whens'][i]
                            try:
                                when__ = dateutil_parser.parse(__when)
                            except ValueError:
                                log.error('Invalid date string. Ignoring')
                                continue
                        elif ('whens' in self.opts['grains'] and
                              i in self.opts['grains']['whens']):
                            if not isinstance(self.opts['grains']['whens'],
                                              dict):
                                log.error('Grain "whens" must be dict.'
                                          'Ignoring')
                                continue
                            __when = self.opts['grains']['whens'][i]
                            try:
                                when__ = dateutil_parser.parse(__when)
                            except ValueError:
                                log.error('Invalid date string. Ignoring')
                                continue
                        else:
                            try:
                                when__ = dateutil_parser.parse(i)
                            except ValueError:
                                log.error('Invalid date string {0}. '
                                          'Ignoring job {1}.'.format(i, job))
                                continue
                        when = int(time.mktime(when__.timetuple()))
                        if when >= now:
                            _when.append(when)
                    _when.sort()
                    if _when:
                        # Grab the first element
                        # which is the next run time
                        when = _when[0]

                        # If we're switching to the next run in a list
                        # ensure the job can run
                        if '_when' in data and data['_when'] != when:
                            data['_when_run'] = True
                            data['_when'] = when
                        seconds = when - now

                        # scheduled time is in the past and the run was not triggered before
                        if seconds < 0 and not data.get('_when_run', False):
                            continue

                        if '_when_run' not in data:
                            data['_when_run'] = True

                        # Backup the run time
                        if '_when' not in data:
                            data['_when'] = when

                        # A new 'when' ensure _when_run is True
                        if when > data['_when']:
                            data['_when'] = when
                            data['_when_run'] = True

                    else:
                        continue

                else:
                    if ('pillar' in self.opts and 'whens' in self.opts['pillar'] and
                            data['when'] in self.opts['pillar']['whens']):
                        if not isinstance(self.opts['pillar']['whens'], dict):
                            log.error('Pillar item "whens" must be dict.'
                                      'Ignoring')
                            continue
                        _when = self.opts['pillar']['whens'][data['when']]
                        try:
                            when__ = dateutil_parser.parse(_when)
                        except ValueError:
                            log.error('Invalid date string. Ignoring')
                            continue
                    elif ('whens' in self.opts['grains'] and
                          data['when'] in self.opts['grains']['whens']):
                        if not isinstance(self.opts['grains']['whens'], dict):
                            log.error('Grain "whens" must be dict. Ignoring')
                            continue
                        _when = self.opts['grains']['whens'][data['when']]
                        try:
                            when__ = dateutil_parser.parse(_when)
                        except ValueError:
                            log.error('Invalid date string. Ignoring')
                            continue
                    else:
                        try:
                            when__ = dateutil_parser.parse(data['when'])
                        except ValueError:
                            log.error('Invalid date string. Ignoring')
                            continue
                    when = int(time.mktime(when__.timetuple()))
                    now = int(time.time())
                    seconds = when - now

                    # scheduled time is in the past and the run was not triggered before
                    if seconds < 0 and not data.get('_when_run', False):
                        continue

                    if '_when_run' not in data:
                        data['_when_run'] = True

                    # Backup the run time
                    if '_when' not in data:
                        data['_when'] = when

                    # A new 'when' ensure _when_run is True
                    if when > data['_when']:
                        data['_when'] = when
                        data['_when_run'] = True

            elif 'cron' in data:
                if not _CRON_SUPPORTED:
                    log.error('Missing python-croniter. Ignoring job {0}'.format(job))
                    continue

                now = int(time.mktime(datetime.datetime.now().timetuple()))
                try:
                    cron = int(croniter.croniter(data['cron'], now).get_next())
                except (ValueError, KeyError):
                    log.error('Invalid cron string. Ignoring')
                    continue
                seconds = cron - now
            else:
                continue

            # Check if the seconds variable is lower than current lowest
            # loop interval needed. If it is lower than overwrite variable
            # external loops using can then check this variable for how often
            # they need to reschedule themselves
            # Not used with 'when' parameter, causes run away jobs and CPU
            # spikes.
            if 'when' not in data:
                if seconds < self.loop_interval:
                    self.loop_interval = seconds
            run = False

            if 'splay' in data:
                if 'when' in data:
                    log.error('Unable to use "splay" with "when" option at this time. Ignoring.')
                elif 'cron' in data:
                    log.error('Unable to use "splay" with "cron" option at this time. Ignoring.')
                else:
                    if '_seconds' not in data:
                        log.debug('The _seconds parameter is missing, '
                                  'most likely the first run or the schedule '
                                  'has been refreshed refresh.')
                        if 'seconds' in data:
                            data['_seconds'] = data['seconds']
                        else:
                            data['_seconds'] = 0

            if 'when' in data:
                # scheduled time is now or in the past, and the run was triggered before
                if seconds <= 0 and data['_when_run']:
                    data['_when_run'] = False
                    run = True
            elif 'cron' in data:
                if seconds == 1:
                    run = True
            else:
                if job in self.intervals:
                    if now - self.intervals[job] >= seconds:
                        run = True
                else:
                    # If run_on_start is True, the job will run when the Salt
                    # minion start.  If the value is False will run at the next
                    # scheduled run.  Default is True.
                    if 'run_on_start' in data:
                        if data['run_on_start']:
                            run = True
                        else:
                            self.intervals[job] = int(time.time())
                    else:
                        run = True

            if run:
                if 'range' in data:
                    if not _RANGE_SUPPORTED:
                        log.error('Missing python-dateutil. Ignoring job {0}'.format(job))
                        continue
                    else:
                        if isinstance(data['range'], dict):
                            try:
                                start = int(time.mktime(dateutil_parser.parse(data['range']['start']).timetuple()))
                            except ValueError:
                                log.error('Invalid date string for start. Ignoring job {0}.'.format(job))
                                continue
                            try:
                                end = int(time.mktime(dateutil_parser.parse(data['range']['end']).timetuple()))
                            except ValueError:
                                log.error('Invalid date string for end. Ignoring job {0}.'.format(job))
                                continue
                            if end > start:
                                if 'invert' in data['range'] and data['range']['invert']:
                                    if now <= start or now >= end:
                                        run = True
                                    else:
                                        run = False
                                else:
                                    if now >= start and now <= end:
                                        run = True
                                    else:
                                        run = False
                            else:
                                log.error('schedule.handle_func: Invalid range, end must be larger than start. \
                                         Ignoring job {0}.'.format(job))
                                continue
                        else:
                            log.error('schedule.handle_func: Invalid, range must be specified as a dictionary. \
                                     Ignoring job {0}.'.format(job))
                            continue

            if not run:
                continue
            else:
                if 'splay' in data:
                    if 'when' in data:
                        log.error('Unable to use "splay" with "when" option at this time. Ignoring.')
                    else:
                        if isinstance(data['splay'], dict):
                            if data['splay']['end'] >= data['splay']['start']:
                                splay = random.randint(data['splay']['start'], data['splay']['end'])
                            else:
                                log.error('schedule.handle_func: Invalid Splay, end must be larger than start. \
                                         Ignoring splay.')
                                splay = None
                        else:
                            splay = random.randint(0, data['splay'])

                        if splay:
                            log.debug('schedule.handle_func: Adding splay of '
                                      '{0} seconds to next run.'.format(splay))
                            if 'seconds' in data:
                                data['seconds'] = data['_seconds'] + splay
                            else:
                                data['seconds'] = 0 + splay

                log.info('Running scheduled job: {0}'.format(job))

            if 'jid_include' not in data or data['jid_include']:
                data['jid_include'] = True
                log.debug('schedule: This job was scheduled with jid_include, '
                          'adding to cache (jid_include defaults to True)')
                if 'maxrunning' in data:
                    log.debug('schedule: This job was scheduled with a max '
                              'number of {0}'.format(data['maxrunning']))
                else:
                    log.info('schedule: maxrunning parameter was not specified for '
                             'job {0}, defaulting to 1.'.format(job))
                    data['maxrunning'] = 1

            multiprocessing_enabled = self.opts.get('multiprocessing', True)

            if salt.utils.is_windows():
                # Temporarily stash our function references.
                # You can't pickle function references, and pickling is
                # required when spawning new processes on Windows.
                functions = self.functions
                self.functions = {}
                returners = self.returners
                self.returners = {}
            try:
                if multiprocessing_enabled:
                    thread_cls = SignalHandlingMultiprocessingProcess
                else:
                    thread_cls = threading.Thread
                proc = thread_cls(target=self.handle_func, args=(multiprocessing_enabled, func, data))

                if multiprocessing_enabled:
                    with default_signals(signal.SIGINT, signal.SIGTERM):
                        # Reset current signals before starting the process in
                        # order not to inherit the current signal handlers
                        proc.start()
                else:
                    proc.start()

                if multiprocessing_enabled:
                    proc.join()
            finally:
                self.intervals[job] = now
            if salt.utils.is_windows():
                # Restore our function references.
                self.functions = functions
                self.returners = returners


def clean_proc_dir(opts):

    '''
    Loop through jid files in the minion proc directory (default /var/cache/salt/minion/proc)
    and remove any that refer to processes that no longer exist
    '''

    for basefilename in os.listdir(salt.minion.get_proc_dir(opts['cachedir'])):
        fn_ = os.path.join(salt.minion.get_proc_dir(opts['cachedir']), basefilename)
        with salt.utils.fopen(fn_, 'rb') as fp_:
            job = None
            try:
                job = salt.payload.Serial(opts).load(fp_)
            except Exception:  # It's corrupted
                # Windows cannot delete an open file
                if salt.utils.is_windows():
                    fp_.close()
                try:
                    os.unlink(fn_)
                    continue
                except OSError:
                    continue
            log.debug('schedule.clean_proc_dir: checking job {0} for process '
                      'existence'.format(job))
            if job is not None and 'pid' in job:
                if salt.utils.process.os_is_running(job['pid']):
                    log.debug('schedule.clean_proc_dir: Cleaning proc dir, '
                              'pid {0} still exists.'.format(job['pid']))
                else:
                    # Windows cannot delete an open file
                    if salt.utils.is_windows():
                        fp_.close()
                    # Maybe the file is already gone
                    try:
                        os.unlink(fn_)
                    except OSError:
                        pass<|MERGE_RESOLUTION|>--- conflicted
+++ resolved
@@ -416,12 +416,9 @@
         if cleanup:
             for prefix in cleanup:
                 self.delete_job_prefix(prefix)
-<<<<<<< HEAD
-=======
 
     def __getnewargs__(self):
         return self.opts, self.functions, self.returners, self.intervals, None
->>>>>>> 34180c13
 
     def option(self, opt):
         '''

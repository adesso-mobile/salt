--- conflicted
+++ resolved
@@ -1077,17 +1077,10 @@
             continue
         extra[key] = copy.deepcopy(value)
 
-<<<<<<< HEAD
-    # We'll be showing errors to the users until Salt Nitrogen comes out, after
-    # which, errors will be raised instead.
-    warn_until(
-        'Nitrogen',
-=======
     # We'll be showing errors to the users until Salt Oxygen comes out, after
     # which, errors will be raised instead.
     warn_until(
         'Oxygen',
->>>>>>> b66b6f64
         'It\'s time to start raising `SaltInvocationError` instead of '
         'returning warnings',
         # Let's not show the deprecation warning on the console, there's no
@@ -1124,11 +1117,7 @@
             '{0}. If you were trying to pass additional data to be used '
             'in a template context, please populate \'context\' with '
             '\'key: value\' pairs. Your approach will work until Salt '
-<<<<<<< HEAD
-            'Nitrogen is out.{1}'.format(
-=======
             'Oxygen is out.{1}'.format(
->>>>>>> b66b6f64
                 msg,
                 '' if 'full' not in ret else ' Please update your state files.'
             )

# -*- coding: utf-8 -*-
'''
Some of the utils used by salt
'''

# Import python libs
from __future__ import absolute_import, division, print_function
import contextlib
import copy
import collections
import datetime
import distutils.version  # pylint: disable=import-error,no-name-in-module
import errno
import fnmatch
import hashlib
import imp
import json
import logging
import numbers
import os
import random
import re
import shlex
import shutil
import socket
import stat
import sys
import pstats
import tempfile
import time
import types
import warnings
import string
import subprocess

# Import 3rd-party libs
from salt.ext import six
# pylint: disable=import-error
from salt.ext.six.moves.urllib.parse import urlparse  # pylint: disable=no-name-in-module
# pylint: disable=redefined-builtin
from salt.ext.six.moves import range
from salt.ext.six.moves import zip
from salt.ext.six.moves import map
from stat import S_IMODE
# pylint: enable=import-error,redefined-builtin


try:
    import cProfile
    HAS_CPROFILE = True
except ImportError:
    HAS_CPROFILE = False

# Import 3rd-party libs
try:
    import Crypto.Random
    HAS_CRYPTO = True
except ImportError:
    HAS_CRYPTO = False

try:
    import timelib
    HAS_TIMELIB = True
except ImportError:
    HAS_TIMELIB = False

try:
    import parsedatetime

    HAS_PARSEDATETIME = True
except ImportError:
    HAS_PARSEDATETIME = False

try:
    import fcntl
    HAS_FCNTL = True
except ImportError:
    # fcntl is not available on windows
    HAS_FCNTL = False

try:
    import win32api
    HAS_WIN32API = True
except ImportError:
    HAS_WIN32API = False

try:
    import grp
    HAS_GRP = True
except ImportError:
    # grp is not available on windows
    HAS_GRP = False

try:
    import pwd
    HAS_PWD = True
except ImportError:
    # pwd is not available on windows
    HAS_PWD = False

try:
    import setproctitle
    HAS_SETPROCTITLE = True
except ImportError:
    HAS_SETPROCTITLE = False

try:
    import ctypes
    import ctypes.util
    libc = ctypes.cdll.LoadLibrary(ctypes.util.find_library("c"))
    res_init = libc.__res_init
    HAS_RESINIT = True
except (ImportError, OSError, AttributeError, TypeError):
    HAS_RESINIT = False

# Import salt libs
from salt.defaults import DEFAULT_TARGET_DELIM
import salt.defaults.exitcodes
import salt.log
import salt.version
from salt.utils.decorators import memoize as real_memoize
from salt.textformat import TextFormat
from salt.exceptions import (
    CommandExecutionError, SaltClientError,
    CommandNotFoundError, SaltSystemExit,
    SaltInvocationError
)


log = logging.getLogger(__name__)
_empty = object()


def safe_rm(tgt):
    '''
    Safely remove a file
    '''
    try:
        os.remove(tgt)
    except (IOError, OSError):
        pass


def is_empty(filename):
    '''
    Is a file empty?
    '''
    try:
        return os.stat(filename).st_size == 0
    except OSError:
        # Non-existent file or permission denied to the parent dir
        return False


def is_hex(value):
    '''
    Returns True if value is a hexidecimal string, otherwise returns False
    '''
    try:
        int(value, 16)
        return True
    except (TypeError, ValueError):
        return False


def get_color_theme(theme):
    '''
    Return the color theme to use
    '''
    # Keep the heavy lifting out of the module space
    import yaml
    if not os.path.isfile(theme):
        log.warning('The named theme {0} if not available'.format(theme))
    try:
        with fopen(theme, 'rb') as fp_:
            colors = yaml.safe_load(fp_.read())
            ret = {}
            for color in colors:
                ret[color] = '\033[{0}m'.format(colors[color])
            if not isinstance(colors, dict):
                log.warning('The theme file {0} is not a dict'.format(theme))
                return {}
            return ret
    except Exception:
        log.warning('Failed to read the color theme {0}'.format(theme))
        return {}


def get_colors(use=True, theme=None):
    '''
    Return the colors as an easy to use dict.  Pass `False` to deactivate all
    colors by setting them to empty strings.  Pass a string containing only the
    name of a single color to be used in place of all colors.  Examples:

    .. code-block:: python

        colors = get_colors()  # enable all colors
        no_colors = get_colors(False)  # disable all colors
        red_colors = get_colors('RED')  # set all colors to red
    '''

    colors = {
        'BLACK': TextFormat('black'),
        'DARK_GRAY': TextFormat('bold', 'black'),
        'RED': TextFormat('red'),
        'LIGHT_RED': TextFormat('bold', 'red'),
        'GREEN': TextFormat('green'),
        'LIGHT_GREEN': TextFormat('bold', 'green'),
        'YELLOW': TextFormat('yellow'),
        'LIGHT_YELLOW': TextFormat('bold', 'yellow'),
        'BLUE': TextFormat('blue'),
        'LIGHT_BLUE': TextFormat('bold', 'blue'),
        'MAGENTA': TextFormat('magenta'),
        'LIGHT_MAGENTA': TextFormat('bold', 'magenta'),
        'CYAN': TextFormat('cyan'),
        'LIGHT_CYAN': TextFormat('bold', 'cyan'),
        'LIGHT_GRAY': TextFormat('white'),
        'WHITE': TextFormat('bold', 'white'),
        'DEFAULT_COLOR': TextFormat('default'),
        'ENDC': TextFormat('reset'),
    }
    if theme:
        colors.update(get_color_theme(theme))

    if not use:
        for color in colors:
            colors[color] = ''
    if isinstance(use, str):
        # Try to set all of the colors to the passed color
        if use in colors:
            for color in colors:
                # except for color reset
                if color == 'ENDC':
                    continue
                colors[color] = colors[use]

    return colors


def get_context(template, line, num_lines=5, marker=None):
    '''
    Returns debugging context around a line in a given string

    Returns:: string
    '''
    template_lines = template.splitlines()
    num_template_lines = len(template_lines)

    # in test, a single line template would return a crazy line number like,
    # 357.  do this sanity check and if the given line is obviously wrong, just
    # return the entire template
    if line > num_template_lines:
        return template

    context_start = max(0, line - num_lines - 1)  # subt 1 for 0-based indexing
    context_end = min(num_template_lines, line + num_lines)
    error_line_in_context = line - context_start - 1  # subtr 1 for 0-based idx

    buf = []
    if context_start > 0:
        buf.append('[...]')
        error_line_in_context += 1

    buf.extend(template_lines[context_start:context_end])

    if context_end < num_template_lines:
        buf.append('[...]')

    if marker:
        buf[error_line_in_context] += marker

    # warning: jinja content may contain unicode strings
    # instead of utf-8.
    buf = [to_str(i) if isinstance(i, six.text_type) else i for i in buf]

    return '---\n{0}\n---'.format('\n'.join(buf))


def get_user():
    '''
    Get the current user
    '''
    if HAS_PWD:
        return pwd.getpwuid(os.geteuid()).pw_name
    else:
        user_name = win32api.GetUserNameEx(win32api.NameSamCompatible)
        if user_name[-1] == '$' and win32api.GetUserName() == 'SYSTEM':
            # Make the system account easier to identify.
            user_name = 'SYSTEM'
        return user_name


def get_uid(user=None):
    """
    Get the uid for a given user name. If no user given,
    the current euid will be returned. If the user
    does not exist, None will be returned. On
    systems which do not support pwd or os.geteuid
    it will return None.
    """
    if not HAS_PWD:
        result = None
    elif user is None:
        try:
            result = os.geteuid()
        except AttributeError:
            result = None
    else:
        try:
            u_struct = pwd.getpwnam(user)
        except KeyError:
            result = None
        else:
            result = u_struct.pw_uid
    return result


def get_gid(group=None):
    """
    Get the gid for a given group name. If no group given,
    the current egid will be returned. If the group
    does not exist, None will be returned. On
    systems which do not support grp or os.getegid
    it will return None.
    """
    if grp is None:
        result = None
    elif group is None:
        try:
            result = os.getegid()
        except AttributeError:
            result = None
    else:
        try:
            g_struct = grp.getgrnam(group)
        except KeyError:
            result = None
        else:
            result = g_struct.gr_gid
    return result


def _win_user_token_is_admin(user_token):
    '''
    Using the win32 api, determine if the user with token 'user_token' has
    administrator rights.

    See MSDN entry here:
        http://msdn.microsoft.com/en-us/library/aa376389(VS.85).aspx
    '''
    class SID_IDENTIFIER_AUTHORITY(ctypes.Structure):
        _fields_ = [
            ("byte0", ctypes.c_byte),
            ("byte1", ctypes.c_byte),
            ("byte2", ctypes.c_byte),
            ("byte3", ctypes.c_byte),
            ("byte4", ctypes.c_byte),
            ("byte5", ctypes.c_byte),
        ]
    nt_authority = SID_IDENTIFIER_AUTHORITY()
    nt_authority.byte5 = 5

    SECURITY_BUILTIN_DOMAIN_RID = 0x20
    DOMAIN_ALIAS_RID_ADMINS = 0x220
    administrators_group = ctypes.c_void_p()
    if ctypes.windll.advapi32.AllocateAndInitializeSid(
            ctypes.byref(nt_authority),
            2,
            SECURITY_BUILTIN_DOMAIN_RID,
            DOMAIN_ALIAS_RID_ADMINS,
            0, 0, 0, 0, 0, 0,
            ctypes.byref(administrators_group)) == 0:
        raise Exception("AllocateAndInitializeSid failed")

    try:
        is_admin = ctypes.wintypes.BOOL()
        if ctypes.windll.advapi32.CheckTokenMembership(
                user_token,
                administrators_group,
                ctypes.byref(is_admin)) == 0:
            raise Exception("CheckTokenMembership failed")
        return is_admin.value != 0

    finally:
        ctypes.windll.advapi32.FreeSid(administrators_group)


def _win_current_user_is_admin():
    '''
    ctypes.windll.shell32.IsUserAnAdmin() is intentionally avoided due to this
    function being deprecated.
    '''
    return _win_user_token_is_admin(0)


def get_specific_user():
    '''
    Get a user name for publishing. If you find the user is "root" attempt to be
    more specific
    '''
    user = get_user()
    if is_windows():
        if _win_current_user_is_admin():
            return 'sudo_{0}'.format(user)
    else:
        env_vars = ('SUDO_USER',)
        if user == 'root':
            for evar in env_vars:
                if evar in os.environ:
                    return 'sudo_{0}'.format(os.environ[evar])
    return user


def get_master_key(key_user, opts, skip_perm_errors=False):
    if key_user == 'root':
        if opts.get('user', 'root') != 'root':
            key_user = opts.get('user', 'root')
    if key_user.startswith('sudo_'):
        key_user = opts.get('user', 'root')
    if salt.utils.is_windows():
        # The username may contain '\' if it is in Windows
        # 'DOMAIN\username' format. Fix this for the keyfile path.
        key_user = key_user.replace('\\', '_')
    keyfile = os.path.join(opts['cachedir'],
                           '.{0}_key'.format(key_user))
    # Make sure all key parent directories are accessible
    salt.utils.verify.check_path_traversal(opts['cachedir'],
                                           key_user,
                                           skip_perm_errors)

    try:
        with salt.utils.fopen(keyfile, 'r') as key:
            return key.read()
    except (OSError, IOError):
        # Fall back to eauth
        return ''


def reinit_crypto():
    '''
    When a fork arrises, pycrypto needs to reinit
    From its doc::

        Caveat: For the random number generator to work correctly,
        you must call Random.atfork() in both the parent and
        child processes after using os.fork()

    '''
    if HAS_CRYPTO:
        Crypto.Random.atfork()


def daemonize(redirect_out=True):
    '''
    Daemonize a process
    '''
    try:
        pid = os.fork()
        if pid > 0:
            # exit first parent
            reinit_crypto()
            sys.exit(salt.defaults.exitcodes.EX_OK)
    except OSError as exc:
        log.error(
            'fork #1 failed: {0} ({1})'.format(exc.errno, exc.strerror)
        )
        sys.exit(salt.defaults.exitcodes.EX_GENERIC)

    # decouple from parent environment
    os.chdir('/')
    # noinspection PyArgumentList
    os.setsid()
    os.umask(18)

    # do second fork
    try:
        pid = os.fork()
        if pid > 0:
            reinit_crypto()
            sys.exit(salt.defaults.exitcodes.EX_OK)
    except OSError as exc:
        log.error(
            'fork #2 failed: {0} ({1})'.format(
                exc.errno, exc.strerror
            )
        )
        sys.exit(salt.defaults.exitcodes.EX_GENERIC)

    reinit_crypto()

    # A normal daemonization redirects the process output to /dev/null.
    # Unfortunately when a python multiprocess is called the output is
    # not cleanly redirected and the parent process dies when the
    # multiprocessing process attempts to access stdout or err.
    if redirect_out:
        with fopen('/dev/null', 'r+') as dev_null:
            os.dup2(dev_null.fileno(), sys.stdin.fileno())
            os.dup2(dev_null.fileno(), sys.stdout.fileno())
            os.dup2(dev_null.fileno(), sys.stderr.fileno())


def daemonize_if(opts):
    '''
    Daemonize a module function process if multiprocessing is True and the
    process is not being called by salt-call
    '''
    if 'salt-call' in sys.argv[0]:
        return
    if not opts.get('multiprocessing', True):
        return
    if sys.platform.startswith('win'):
        return
    daemonize(False)


def profile_func(filename=None):
    '''
    Decorator for adding profiling to a nested function in Salt
    '''
    def proffunc(fun):
        def profiled_func(*args, **kwargs):
            logging.info('Profiling function {0}'.format(fun.__name__))
            try:
                profiler = cProfile.Profile()
                retval = profiler.runcall(fun, *args, **kwargs)
                profiler.dump_stats((filename or '{0}_func.profile'
                                     .format(fun.__name__)))
            except IOError:
                logging.exception(
                    'Could not open profile file {0}'.format(filename)
                )

            return retval
        return profiled_func
    return proffunc


def rand_str(size=9999999999, hash_type=None):
    '''
    Return a random string
    '''
    if not hash_type:
        hash_type = 'md5'
    hasher = getattr(hashlib, hash_type)
    return hasher(to_bytes(str(random.SystemRandom().randint(0, size)))).hexdigest()


def which(exe=None):
    '''
    Python clone of /usr/bin/which
    '''
    def _is_executable_file_or_link(exe):
        # check for os.X_OK doesn't suffice because directory may executable
        return (os.access(exe, os.X_OK) and
                (os.path.isfile(exe) or os.path.islink(exe)))

    if exe:
        if _is_executable_file_or_link(exe):
            # executable in cwd or fullpath
            return exe

        ext_list = os.environ.get('PATHEXT', '.EXE').split(';')

        @real_memoize
        def _exe_has_ext():
            '''
            Do a case insensitive test if exe has a file extension match in
            PATHEXT
            '''
            for ext in ext_list:
                try:
                    pattern = r'.*\.' + ext.lstrip('.') + r'$'
                    re.match(pattern, exe, re.I).groups()
                    return True
                except AttributeError:
                    continue
            return False

        # Enhance POSIX path for the reliability at some environments, when $PATH is changing
        # This also keeps order, where 'first came, first win' for cases to find optional alternatives
        search_path = os.environ.get('PATH') and os.environ['PATH'].split(os.pathsep) or list()
        for default_path in ['/bin', '/sbin', '/usr/bin', '/usr/sbin', '/usr/local/bin']:
            if default_path not in search_path:
                search_path.append(default_path)
        os.environ['PATH'] = os.pathsep.join(search_path)
        for path in search_path:
            full_path = os.path.join(path, exe)
            if _is_executable_file_or_link(full_path):
                return full_path
            elif is_windows() and not _exe_has_ext():
                # On Windows, check for any extensions in PATHEXT.
                # Allows both 'cmd' and 'cmd.exe' to be matched.
                for ext in ext_list:
                    # Windows filesystem is case insensitive so we
                    # safely rely on that behavior
                    if _is_executable_file_or_link(full_path + ext):
                        return full_path + ext
        log.trace('\'{0}\' could not be found in the following search path: \'{1}\''.format(exe, search_path))
    else:
        log.error('No executable was passed to be searched by salt.utils.which()')

    return None


def which_bin(exes):
    '''
    Scan over some possible executables and return the first one that is found
    '''
    if not isinstance(exes, collections.Iterable):
        return None
    for exe in exes:
        path = which(exe)
        if not path:
            continue
        return path
    return None


def activate_profile(test=True):
    pr = None
    if test:
        if HAS_CPROFILE:
            pr = cProfile.Profile()
            pr.enable()
        else:
            log.error('cProfile is not available on your platform')
    return pr


def output_profile(pr, stats_path='/tmp/stats', stop=False, id_=None):
    if pr is not None and HAS_CPROFILE:
        try:
            pr.disable()
            if not os.path.isdir(stats_path):
                os.makedirs(stats_path)
            date = datetime.datetime.now().isoformat()
            if id_ is None:
                id_ = rand_str(size=32)
            ficp = os.path.join(stats_path, '{0}.{1}.pstats'.format(id_, date))
            fico = os.path.join(stats_path, '{0}.{1}.dot'.format(id_, date))
            ficn = os.path.join(stats_path, '{0}.{1}.stats'.format(id_, date))
            if not os.path.exists(ficp):
                pr.dump_stats(ficp)
                with fopen(ficn, 'w') as fic:
                    pstats.Stats(pr, stream=fic).sort_stats('cumulative')
            log.info('PROFILING: {0} generated'.format(ficp))
            log.info('PROFILING (cumulative): {0} generated'.format(ficn))
            pyprof = which('pyprof2calltree')
            cmd = [pyprof, '-i', ficp, '-o', fico]
            if pyprof:
                failed = False
                try:
                    pro = subprocess.Popen(
                        cmd, shell=False,
                        stdout=subprocess.PIPE, stderr=subprocess.PIPE)
                except OSError:
                    failed = True
                if pro.returncode:
                    failed = True
                if failed:
                    log.error('PROFILING (dot problem')
                else:
                    log.info('PROFILING (dot): {0} generated'.format(fico))
                log.trace('pyprof2calltree output:')
                log.trace(to_str(pro.stdout.read()).strip() +
                          to_str(pro.stderr.read()).strip())
            else:
                log.info('You can run {0} for additional stats.'.format(cmd))
        finally:
            if not stop:
                pr.enable()
    return pr


def list_files(directory):
    '''
    Return a list of all files found under directory
    '''
    ret = set()
    ret.add(directory)
    for root, dirs, files in safe_walk(directory):
        for name in files:
            ret.add(os.path.join(root, name))
        for name in dirs:
            ret.add(os.path.join(root, name))

    return list(ret)


def gen_mac(prefix='AC:DE:48'):
    '''
    Generates a MAC address with the defined OUI prefix.

    Common prefixes:

     - ``00:16:3E`` -- Xen
     - ``00:18:51`` -- OpenVZ
     - ``00:50:56`` -- VMware (manually generated)
     - ``52:54:00`` -- QEMU/KVM
     - ``AC:DE:48`` -- PRIVATE

    References:

     - http://standards.ieee.org/develop/regauth/oui/oui.txt
     - https://www.wireshark.org/tools/oui-lookup.html
     - https://en.wikipedia.org/wiki/MAC_address
    '''
    return '{0}:{1:02X}:{2:02X}:{3:02X}'.format(prefix,
                                                random.randint(0, 0xff),
                                                random.randint(0, 0xff),
                                                random.randint(0, 0xff))


def mac_str_to_bytes(mac_str):
    '''
    Convert a MAC address string into bytes. Works with or without separators:

    b1 = mac_str_to_bytes('08:00:27:13:69:77')
    b2 = mac_str_to_bytes('080027136977')
    assert b1 == b2
    assert isinstance(b1, bytes)
    '''
    if len(mac_str) == 12:
        pass
    elif len(mac_str) == 17:
        sep = mac_str[2]
        mac_str = mac_str.replace(sep, '')
    else:
        raise ValueError('Invalid MAC address')
    if six.PY3:
        mac_bytes = bytes(int(mac_str[s:s+2], 16) for s in range(0, 12, 2))
    else:
        mac_bytes = ''.join(chr(int(mac_str[s:s+2], 16)) for s in range(0, 12, 2))
    return mac_bytes


def ip_bracket(addr):
    '''
    Convert IP address representation to ZMQ (URL) format. ZMQ expects
    brackets around IPv6 literals, since they are used in URLs.
    '''
    if addr and ':' in addr and not addr.startswith('['):
        return '[{0}]'.format(addr)
    return addr


def dns_check(addr, port, safe=False, ipv6=None):
    '''
    Return the ip resolved by dns, but do not exit on failure, only raise an
    exception. Obeys system preference for IPv4/6 address resolution.
    Tries to connect to the address before considering it useful. If no address
    can be reached, the first one resolved is used as a fallback.
    '''
    error = False
    try:
        # issue #21397: force glibc to re-read resolv.conf
        if HAS_RESINIT:
            res_init()
        hostnames = socket.getaddrinfo(
            addr, None, socket.AF_UNSPEC, socket.SOCK_STREAM
        )
        if not hostnames:
            error = True
        else:
            resolved = False
            candidates = []
            for h in hostnames:
                # It's an IP address, just return it
                if h[4][0] == addr:
                    resolved = addr
                    break

                if h[0] == socket.AF_INET and ipv6 is True:
                    continue
                if h[0] == socket.AF_INET6 and ipv6 is False:
                    continue

                candidate_addr = ip_bracket(h[4][0])
<<<<<<< HEAD

                if not connect:
                    resolved = candidate_addr
                    break
=======
                if h[0] != socket.AF_INET6 or ipv6 is not None:
                    candidates.append(candidate_addr)
>>>>>>> 28e4fc17

                s = socket.socket(h[0], socket.SOCK_STREAM)
                try:
                    s.connect((candidate_addr.strip('[]'), port))
                    s.close()

                    resolved = candidate_addr
                    break
                except socket.error:
                    pass
            if not resolved:
                if len(candidates) > 0:
                    resolved = candidates[0]
                else:
                    error = True
    except TypeError:
        err = ('Attempt to resolve address \'{0}\' failed. Invalid or unresolveable address').format(addr)
        raise SaltSystemExit(code=42, msg=err)
    except socket.error:
        error = True

    if error:
        err = ('DNS lookup or connection check of \'{0}\' failed.').format(addr)
        if safe:
            if salt.log.is_console_configured():
                # If logging is not configured it also means that either
                # the master or minion instance calling this hasn't even
                # started running
                log.error(err)
            raise SaltClientError()
        raise SaltSystemExit(code=42, msg=err)
    return resolved


def required_module_list(docstring=None):
    '''
    Return a list of python modules required by a salt module that aren't
    in stdlib and don't exist on the current pythonpath.
    '''
    if not docstring:
        return []
    ret = []
    modules = parse_docstring(docstring).get('deps', [])
    for mod in modules:
        try:
            imp.find_module(mod)
        except ImportError:
            ret.append(mod)
    return ret


def required_modules_error(name, docstring):
    '''
    Pretty print error messages in critical salt modules which are
    missing deps not always in stdlib such as win32api on windows.
    '''
    modules = required_module_list(docstring)
    if not modules:
        return ''
    filename = os.path.basename(name).split('.')[0]
    msg = '\'{0}\' requires these python modules: {1}'
    return msg.format(filename, ', '.join(modules))


def get_accumulator_dir(cachedir):
    '''
    Return the directory that accumulator data is stored in, creating it if it
    doesn't exist.
    '''
    fn_ = os.path.join(cachedir, 'accumulator')
    if not os.path.isdir(fn_):
        # accumulator_dir is not present, create it
        os.makedirs(fn_)
    return fn_


def check_or_die(command):
    '''
    Simple convenience function for modules to use for gracefully blowing up
    if a required tool is not available in the system path.

    Lazily import `salt.modules.cmdmod` to avoid any sort of circular
    dependencies.
    '''
    if command is None:
        raise CommandNotFoundError('\'None\' is not a valid command.')

    if not which(command):
        raise CommandNotFoundError('\'{0}\' is not in the path'.format(command))


def backup_minion(path, bkroot):
    '''
    Backup a file on the minion
    '''
    dname, bname = os.path.split(path)
    if salt.utils.is_windows():
        src_dir = dname.replace(':', '_')
    else:
        src_dir = dname[1:]
    if not salt.utils.is_windows():
        fstat = os.stat(path)
    msecs = str(int(time.time() * 1000000))[-6:]
    if salt.utils.is_windows():
        # ':' is an illegal filesystem path character on Windows
        stamp = time.strftime('%a_%b_%d_%H-%M-%S_%Y')
    else:
        stamp = time.strftime('%a_%b_%d_%H:%M:%S_%Y')
    stamp = '{0}{1}_{2}'.format(stamp[:-4], msecs, stamp[-4:])
    bkpath = os.path.join(bkroot,
                          src_dir,
                          '{0}_{1}'.format(bname, stamp))
    if not os.path.isdir(os.path.dirname(bkpath)):
        os.makedirs(os.path.dirname(bkpath))
    shutil.copyfile(path, bkpath)
    if not salt.utils.is_windows():
        os.chown(bkpath, fstat.st_uid, fstat.st_gid)
        os.chmod(bkpath, fstat.st_mode)


def path_join(*parts):
    '''
    This functions tries to solve some issues when joining multiple absolute
    paths on both *nix and windows platforms.

    See tests/unit/utils/path_join_test.py for some examples on what's being
    talked about here.
    '''
    if six.PY3:
        new_parts = []
        for part in parts:
            new_parts.append(to_str(part))
        parts = new_parts
    # Normalize path converting any os.sep as needed
    parts = [os.path.normpath(p) for p in parts]

    try:
        root = parts.pop(0)
    except IndexError:
        # No args passed to func
        return ''

    if not parts:
        ret = root
    else:
        if is_windows():
            if len(root) == 1:
                root += ':'
            root = root.rstrip(os.sep) + os.sep

        stripped = [p.lstrip(os.sep) for p in parts]
        try:
            ret = os.path.join(root, *stripped)
        except UnicodeDecodeError:
            # This is probably Python 2 and one of the parts contains unicode
            # characters in a bytestring. First try to decode to the system
            # encoding.
            try:
                enc = __salt_system_encoding__
            except NameError:
                enc = sys.stdin.encoding or sys.getdefaultencoding()
            try:
                ret = os.path.join(root.decode(enc),
                                   *[x.decode(enc) for x in stripped])
            except UnicodeDecodeError:
                # Last resort, try UTF-8
                ret = os.path.join(root.decode('UTF-8'),
                                   *[x.decode('UTF-8') for x in stripped])
    return os.path.normpath(ret)


def pem_finger(path=None, key=None, sum_type='sha256'):
    '''
    Pass in either a raw pem string, or the path on disk to the location of a
    pem file, and the type of cryptographic hash to use. The default is SHA256.
    The fingerprint of the pem will be returned.

    If neither a key nor a path are passed in, a blank string will be returned.
    '''
    if not key:
        if not os.path.isfile(path):
            return ''

        with fopen(path, 'rb') as fp_:
            key = b''.join([x for x in fp_.readlines() if x.strip()][1:-1])

    pre = getattr(hashlib, sum_type)(key).hexdigest()
    finger = ''
    for ind in range(len(pre)):
        if ind % 2:
            # Is odd
            finger += '{0}:'.format(pre[ind])
        else:
            finger += pre[ind]
    return finger.rstrip(':')


def build_whitespace_split_regex(text):
    '''
    Create a regular expression at runtime which should match ignoring the
    addition or deletion of white space or line breaks, unless between commas

    Example:

    .. code-block:: yaml

    >>> import re
    >>> from salt.utils import *
    >>> regex = build_whitespace_split_regex(
    ...     """if [ -z "$debian_chroot" ] && [ -r /etc/debian_chroot ]; then"""
    ... )

    >>> regex
    '(?:[\\s]+)?if(?:[\\s]+)?\\[(?:[\\s]+)?\\-z(?:[\\s]+)?\\"\\$debian'
    '\\_chroot\\"(?:[\\s]+)?\\](?:[\\s]+)?\\&\\&(?:[\\s]+)?\\[(?:[\\s]+)?'
    '\\-r(?:[\\s]+)?\\/etc\\/debian\\_chroot(?:[\\s]+)?\\]\\;(?:[\\s]+)?'
    'then(?:[\\s]+)?'
    >>> re.search(
    ...     regex,
    ...     """if [ -z "$debian_chroot" ] && [ -r /etc/debian_chroot ]; then"""
    ... )

    <_sre.SRE_Match object at 0xb70639c0>
    >>>

    '''
    def __build_parts(text):
        lexer = shlex.shlex(text)
        lexer.whitespace_split = True
        lexer.commenters = ''
        if '\'' in text:
            lexer.quotes = '"'
        elif '"' in text:
            lexer.quotes = '\''
        return list(lexer)

    regex = r''
    for line in text.splitlines():
        parts = [re.escape(s) for s in __build_parts(line)]
        regex += r'(?:[\s]+)?{0}(?:[\s]+)?'.format(r'(?:[\s]+)?'.join(parts))
    return r'(?m)^{0}$'.format(regex)


def format_call(fun,
                data,
                initial_ret=None,
                expected_extra_kws=()):
    '''
    Build the required arguments and keyword arguments required for the passed
    function.

    :param fun: The function to get the argspec from
    :param data: A dictionary containing the required data to build the
                 arguments and keyword arguments.
    :param initial_ret: The initial return data pre-populated as dictionary or
                        None
    :param expected_extra_kws: Any expected extra keyword argument names which
                               should not trigger a :ref:`SaltInvocationError`
    :returns: A dictionary with the function required arguments and keyword
              arguments.
    '''
    ret = initial_ret is not None and initial_ret or {}

    ret['args'] = []
    ret['kwargs'] = {}

    aspec = salt.utils.args.get_function_argspec(fun)

    arg_data = arg_lookup(fun, aspec)
    args = arg_data['args']
    kwargs = arg_data['kwargs']

    # Since we WILL be changing the data dictionary, let's change a copy of it
    data = data.copy()

    missing_args = []

    for key in kwargs:
        try:
            kwargs[key] = data.pop(key)
        except KeyError:
            # Let's leave the default value in place
            pass

    while args:
        arg = args.pop(0)
        try:
            ret['args'].append(data.pop(arg))
        except KeyError:
            missing_args.append(arg)

    if missing_args:
        used_args_count = len(ret['args']) + len(args)
        args_count = used_args_count + len(missing_args)
        raise SaltInvocationError(
            '{0} takes at least {1} argument{2} ({3} given)'.format(
                fun.__name__,
                args_count,
                args_count > 1 and 's' or '',
                used_args_count
            )
        )

    ret['kwargs'].update(kwargs)

    if aspec.keywords:
        # The function accepts **kwargs, any non expected extra keyword
        # arguments will made available.
        for key, value in six.iteritems(data):
            if key in expected_extra_kws:
                continue
            ret['kwargs'][key] = value

        # No need to check for extra keyword arguments since they are all
        # **kwargs now. Return
        return ret

    # Did not return yet? Lets gather any remaining and unexpected keyword
    # arguments
    extra = {}
    for key, value in six.iteritems(data):
        if key in expected_extra_kws:
            continue
        extra[key] = copy.deepcopy(value)

    # We'll be showing errors to the users until Salt Oxygen comes out, after
    # which, errors will be raised instead.
    warn_until(
        'Oxygen',
        'It\'s time to start raising `SaltInvocationError` instead of '
        'returning warnings',
        # Let's not show the deprecation warning on the console, there's no
        # need.
        _dont_call_warnings=True
    )

    if extra:
        # Found unexpected keyword arguments, raise an error to the user
        if len(extra) == 1:
            msg = '\'{0[0]}\' is an invalid keyword argument for \'{1}\''.format(
                list(extra.keys()),
                ret.get(
                    # In case this is being called for a state module
                    'full',
                    # Not a state module, build the name
                    '{0}.{1}'.format(fun.__module__, fun.__name__)
                )
            )
        else:
            msg = '{0} and \'{1}\' are invalid keyword arguments for \'{2}\''.format(
                ', '.join(['\'{0}\''.format(e) for e in extra][:-1]),
                list(extra.keys())[-1],
                ret.get(
                    # In case this is being called for a state module
                    'full',
                    # Not a state module, build the name
                    '{0}.{1}'.format(fun.__module__, fun.__name__)
                )
            )

        # Return a warning to the user explaining what's going on
        ret.setdefault('warnings', []).append(
            '{0}. If you were trying to pass additional data to be used '
            'in a template context, please populate \'context\' with '
            '\'key: value\' pairs. Your approach will work until Salt '
            'Oxygen is out.{1}'.format(
                msg,
                '' if 'full' not in ret else ' Please update your state files.'
            )
        )

        # Lets pack the current extra kwargs as template context
        ret.setdefault('context', {}).update(extra)
    return ret


def arg_lookup(fun, aspec=None):
    '''
    Return a dict containing the arguments and default arguments to the
    function.
    '''
    ret = {'kwargs': {}}
    if aspec is None:
        aspec = salt.utils.args.get_function_argspec(fun)
    if aspec.defaults:
        ret['kwargs'] = dict(zip(aspec.args[::-1], aspec.defaults[::-1]))
    ret['args'] = [arg for arg in aspec.args if arg not in ret['kwargs']]
    return ret


def istextfile(fp_, blocksize=512):
    '''
    Uses heuristics to guess whether the given file is text or binary,
    by reading a single block of bytes from the file.
    If more than 30% of the chars in the block are non-text, or there
    are NUL ('\x00') bytes in the block, assume this is a binary file.
    '''
    int2byte = (lambda x: bytes((x,))) if six.PY3 else chr
    text_characters = (
        b''.join(int2byte(i) for i in range(32, 127)) +
        b'\n\r\t\f\b')
    try:
        block = fp_.read(blocksize)
    except AttributeError:
        # This wasn't an open filehandle, so treat it as a file path and try to
        # open the file
        try:
            with fopen(fp_, 'rb') as fp2_:
                block = fp2_.read(blocksize)
        except IOError:
            # Unable to open file, bail out and return false
            return False
    if b'\x00' in block:
        # Files with null bytes are binary
        return False
    elif not block:
        # An empty file is considered a valid text file
        return True
    try:
        block.decode('utf-8')
        return True
    except UnicodeDecodeError:
        pass

    nontext = block.translate(None, text_characters)
    return float(len(nontext)) / len(block) <= 0.30


def isorted(to_sort):
    '''
    Sort a list of strings ignoring case.

    >>> L = ['foo', 'Foo', 'bar', 'Bar']
    >>> sorted(L)
    ['Bar', 'Foo', 'bar', 'foo']
    >>> sorted(L, key=lambda x: x.lower())
    ['bar', 'Bar', 'foo', 'Foo']
    >>>
    '''
    return sorted(to_sort, key=lambda x: x.lower())


def mysql_to_dict(data, key):
    '''
    Convert MySQL-style output to a python dictionary
    '''
    ret = {}
    headers = ['']
    for line in data:
        if not line:
            continue
        if line.startswith('+'):
            continue
        comps = line.split('|')
        for comp in range(len(comps)):
            comps[comp] = comps[comp].strip()
        if len(headers) > 1:
            index = len(headers) - 1
            row = {}
            for field in range(index):
                if field < 1:
                    continue
                else:
                    row[headers[field]] = str_to_num(comps[field])
            ret[row[key]] = row
        else:
            headers = comps
    return ret


def contains_whitespace(text):
    '''
    Returns True if there are any whitespace characters in the string
    '''
    return any(x.isspace() for x in text)


def str_to_num(text):
    '''
    Convert a string to a number.
    Returns an integer if the string represents an integer, a floating
    point number if the string is a real number, or the string unchanged
    otherwise.
    '''
    try:
        return int(text)
    except ValueError:
        try:
            return float(text)
        except ValueError:
            return text


def fopen(*args, **kwargs):
    '''
    Wrapper around open() built-in to set CLOEXEC on the fd.

    This flag specifies that the file descriptor should be closed when an exec
    function is invoked;
    When a file descriptor is allocated (as with open or dup), this bit is
    initially cleared on the new file descriptor, meaning that descriptor will
    survive into the new program after exec.

    NB! We still have small race condition between open and fcntl.

    '''
    # ensure 'binary' mode is always used on Windows in Python 2
    if ((six.PY2 and is_windows() and 'binary' not in kwargs) or
            kwargs.pop('binary', False)):
        if len(args) > 1:
            args = list(args)
            if 'b' not in args[1]:
                args[1] += 'b'
        elif kwargs.get('mode', None):
            if 'b' not in kwargs['mode']:
                kwargs['mode'] += 'b'
        else:
            # the default is to read
            kwargs['mode'] = 'rb'
    elif six.PY3 and 'encoding' not in kwargs:
        # In Python 3, if text mode is used and the encoding
        # is not specified, set the encoding to 'utf-8'.
        binary = False
        if len(args) > 1:
            args = list(args)
            if 'b' in args[1]:
                binary = True
        if kwargs.get('mode', None):
            if 'b' in kwargs['mode']:
                binary = True
        if not binary:
            kwargs['encoding'] = 'utf-8'

    fhandle = open(*args, **kwargs)
    if is_fcntl_available():
        # modify the file descriptor on systems with fcntl
        # unix and unix-like systems only
        try:
            FD_CLOEXEC = fcntl.FD_CLOEXEC   # pylint: disable=C0103
        except AttributeError:
            FD_CLOEXEC = 1                  # pylint: disable=C0103
        old_flags = fcntl.fcntl(fhandle.fileno(), fcntl.F_GETFD)
        fcntl.fcntl(fhandle.fileno(), fcntl.F_SETFD, old_flags | FD_CLOEXEC)

    return fhandle


@contextlib.contextmanager
def flopen(*args, **kwargs):
    '''
    Shortcut for fopen with lock and context manager
    '''
    with fopen(*args, **kwargs) as fhandle:
        try:
            if is_fcntl_available(check_sunos=True):
                fcntl.flock(fhandle.fileno(), fcntl.LOCK_SH)
            yield fhandle
        finally:
            if is_fcntl_available(check_sunos=True):
                fcntl.flock(fhandle.fileno(), fcntl.LOCK_UN)


@contextlib.contextmanager
def fpopen(*args, **kwargs):
    '''
    Shortcut for fopen with extra uid, gid and mode options.

    Supported optional Keyword Arguments:

      mode: explicit mode to set. Mode is anything os.chmod
            would accept as input for mode. Works only on unix/unix
            like systems.

      uid: the uid to set, if not set, or it is None or -1 no changes are
           made. Same applies if the path is already owned by this
           uid. Must be int. Works only on unix/unix like systems.

      gid: the gid to set, if not set, or it is None or -1 no changes are
           made. Same applies if the path is already owned by this
           gid. Must be int. Works only on unix/unix like systems.

    '''
    # Remove uid, gid and mode from kwargs if present
    uid = kwargs.pop('uid', -1)  # -1 means no change to current uid
    gid = kwargs.pop('gid', -1)  # -1 means no change to current gid
    mode = kwargs.pop('mode', None)
    with fopen(*args, **kwargs) as fhandle:
        path = args[0]
        d_stat = os.stat(path)

        if hasattr(os, 'chown'):
            # if uid and gid are both -1 then go ahead with
            # no changes at all
            if (d_stat.st_uid != uid or d_stat.st_gid != gid) and \
                    [i for i in (uid, gid) if i != -1]:
                os.chown(path, uid, gid)

        if mode is not None:
            mode_part = S_IMODE(d_stat.st_mode)
            if mode_part != mode:
                os.chmod(path, (d_stat.st_mode ^ mode_part) | mode)

        yield fhandle


def expr_match(line, expr):
    '''
    Evaluate a line of text against an expression. First try a full-string
    match, next try globbing, and then try to match assuming expr is a regular
    expression. Originally designed to match minion IDs for
    whitelists/blacklists.
    '''
    if line == expr:
        return True
    if fnmatch.fnmatch(line, expr):
        return True
    try:
        if re.match(r'\A{0}\Z'.format(expr), line):
            return True
    except re.error:
        pass
    return False


def check_whitelist_blacklist(value, whitelist=None, blacklist=None):
    '''
    Check a whitelist and/or blacklist to see if the value matches it.
    '''
    if blacklist is not None:
        if not hasattr(blacklist, '__iter__'):
            blacklist = [blacklist]
        try:
            for expr in blacklist:
                if expr_match(value, expr):
                    return False
        except TypeError:
            log.error('Non-iterable blacklist {0}'.format(blacklist))

    if whitelist:
        if not hasattr(whitelist, '__iter__'):
            whitelist = [whitelist]
        try:
            for expr in whitelist:
                if expr_match(value, expr):
                    return True
        except TypeError:
            log.error('Non-iterable whitelist {0}'.format(whitelist))
    else:
        return True

    return False


def get_values_of_matching_keys(pattern_dict, user_name):
    '''
    Check a whitelist and/or blacklist to see if the value matches it.
    '''
    ret = []
    for expr in pattern_dict:
        if expr_match(user_name, expr):
            ret.extend(pattern_dict[expr])
    return ret


def subdict_match(data,
                  expr,
                  delimiter=DEFAULT_TARGET_DELIM,
                  regex_match=False,
                  exact_match=False):
    '''
    Check for a match in a dictionary using a delimiter character to denote
    levels of subdicts, and also allowing the delimiter character to be
    matched. Thus, 'foo:bar:baz' will match data['foo'] == 'bar:baz' and
    data['foo']['bar'] == 'baz'. The former would take priority over the
    latter.
    '''
    def _match(target, pattern, regex_match=False, exact_match=False):
        if regex_match:
            try:
                return re.match(pattern.lower(), str(target).lower())
            except Exception:
                log.error('Invalid regex \'{0}\' in match'.format(pattern))
                return False
        elif exact_match:
            return str(target).lower() == pattern.lower()
        else:
            return fnmatch.fnmatch(str(target).lower(), pattern.lower())

    def _dict_match(target, pattern, regex_match=False, exact_match=False):
        wildcard = pattern.startswith('*:')
        if wildcard:
            pattern = pattern[2:]

        if pattern == '*':
            # We are just checking that the key exists
            return True
        elif pattern in target:
            # We might want to search for a key
            return True
        elif subdict_match(target,
                         pattern,
                         regex_match=regex_match,
                         exact_match=exact_match):
            return True
        if wildcard:
            for key in target.keys():
                if _match(key,
                          pattern,
                          regex_match=regex_match,
                          exact_match=exact_match):
                    return True
                if isinstance(target[key], dict):
                    if _dict_match(target[key],
                                   pattern,
                                   regex_match=regex_match,
                                   exact_match=exact_match):
                        return True
                elif isinstance(target[key], list):
                    for item in target[key]:
                        if _match(item,
                                  pattern,
                                  regex_match=regex_match,
                                  exact_match=exact_match):
                            return True
        return False

    for idx in range(1, expr.count(delimiter) + 1):
        splits = expr.split(delimiter)
        key = delimiter.join(splits[:idx])
        matchstr = delimiter.join(splits[idx:])
        log.debug('Attempting to match \'{0}\' in \'{1}\' using delimiter '
                  '\'{2}\''.format(matchstr, key, delimiter))
        match = traverse_dict_and_list(data, key, {}, delimiter=delimiter)
        if match == {}:
            continue
        if isinstance(match, dict):
            if _dict_match(match,
                           matchstr,
                           regex_match=regex_match,
                           exact_match=exact_match):
                return True
            continue
        if isinstance(match, list):
            # We are matching a single component to a single list member
            for member in match:
                if isinstance(member, dict):
                    if _dict_match(member,
                                   matchstr,
                                   regex_match=regex_match,
                                   exact_match=exact_match):
                        return True
                if _match(member,
                          matchstr,
                          regex_match=regex_match,
                          exact_match=exact_match):
                    return True
            continue
        if _match(match,
                  matchstr,
                  regex_match=regex_match,
                  exact_match=exact_match):
            return True
    return False


def traverse_dict(data, key, default, delimiter=DEFAULT_TARGET_DELIM):
    '''
    Traverse a dict using a colon-delimited (or otherwise delimited, using the
    'delimiter' param) target string. The target 'foo:bar:baz' will return
    data['foo']['bar']['baz'] if this value exists, and will otherwise return
    the dict in the default argument.
    '''
    try:
        for each in key.split(delimiter):
            data = data[each]
    except (KeyError, IndexError, TypeError):
        # Encountered a non-indexable value in the middle of traversing
        return default
    return data


def traverse_dict_and_list(data, key, default, delimiter=DEFAULT_TARGET_DELIM):
    '''
    Traverse a dict or list using a colon-delimited (or otherwise delimited,
    using the 'delimiter' param) target string. The target 'foo:bar:0' will
    return data['foo']['bar'][0] if this value exists, and will otherwise
    return the dict in the default argument.
    Function will automatically determine the target type.
    The target 'foo:bar:0' will return data['foo']['bar'][0] if data like
    {'foo':{'bar':['baz']}} , if data like {'foo':{'bar':{'0':'baz'}}}
    then return data['foo']['bar']['0']
    '''
    for each in key.split(delimiter):
        if isinstance(data, list):
            try:
                idx = int(each)
            except ValueError:
                embed_match = False
                # Index was not numeric, lets look at any embedded dicts
                for embedded in (x for x in data if isinstance(x, dict)):
                    try:
                        data = embedded[each]
                        embed_match = True
                        break
                    except KeyError:
                        pass
                if not embed_match:
                    # No embedded dicts matched, return the default
                    return default
            else:
                try:
                    data = data[idx]
                except IndexError:
                    return default
        else:
            try:
                data = data[each]
            except (KeyError, TypeError):
                return default
    return data


def mkstemp(*args, **kwargs):
    '''
    Helper function which does exactly what `tempfile.mkstemp()` does but
    accepts another argument, `close_fd`, which, by default, is true and closes
    the fd before returning the file path. Something commonly done throughout
    Salt's code.
    '''
    close_fd = kwargs.pop('close_fd', True)
    fd_, fpath = tempfile.mkstemp(*args, **kwargs)
    if close_fd is False:
        return (fd_, fpath)
    os.close(fd_)
    del fd_
    return fpath


def clean_kwargs(**kwargs):
    '''
    Return a dict without any of the __pub* keys (or any other keys starting
    with a dunder) from the kwargs dict passed into the execution module
    functions. These keys are useful for tracking what was used to invoke
    the function call, but they may not be desierable to have if passing the
    kwargs forward wholesale.
    '''
    ret = {}
    for key, val in six.iteritems(kwargs):
        if not key.startswith('__'):
            ret[key] = val
    return ret


@real_memoize
def is_windows():
    '''
    Simple function to return if a host is Windows or not
    '''
    return sys.platform.startswith('win')


def sanitize_win_path_string(winpath):
    '''
    Remove illegal path characters for windows
    '''
    intab = '<>:|?*'
    outtab = '_' * len(intab)
    trantab = ''.maketrans(intab, outtab) if six.PY3 else string.maketrans(intab, outtab)
    if isinstance(winpath, str):
        winpath = winpath.translate(trantab)
    elif isinstance(winpath, six.text_type):
        winpath = winpath.translate(dict((ord(c), u'_') for c in intab))
    return winpath


@real_memoize
def is_proxy():
    '''
    Return True if this minion is a proxy minion.
    Leverages the fact that is_linux() and is_windows
    both return False for proxies.
    TODO: Need to extend this for proxies that might run on
    other Unices
    '''
    import __main__ as main
    # This is a hack.  If a proxy minion is started by other
    # means, e.g. a custom script that creates the minion objects
    # then this will fail.
    is_proxy = False
    try:
        if 'salt-proxy' in main.__file__:
            is_proxy = True
    except AttributeError:
        pass
    return is_proxy


@real_memoize
def is_linux():
    '''
    Simple function to return if a host is Linux or not.
    Note for a proxy minion, we need to return something else
    '''
    return sys.platform.startswith('linux')


@real_memoize
def is_darwin():
    '''
    Simple function to return if a host is Darwin (macOS) or not
    '''
    return sys.platform.startswith('darwin')


@real_memoize
def is_sunos():
    '''
    Simple function to return if host is SunOS or not
    '''
    return sys.platform.startswith('sunos')


@real_memoize
def is_smartos():
    '''
    Simple function to return if host is SmartOS (Illumos) or not
    '''
    if not is_sunos():
        return False
    else:
        return os.uname()[3].startswith('joyent_')


@real_memoize
def is_smartos_globalzone():
    '''
    Function to return if host is SmartOS (Illumos) global zone or not
    '''
    if not is_smartos():
        return False
    else:
        cmd = ['zonename']
        try:
            zonename = subprocess.Popen(
                cmd, shell=False,
                stdout=subprocess.PIPE, stderr=subprocess.PIPE)
        except OSError:
            return False
        if zonename.returncode:
            return False
        if zonename.stdout.read().strip() == 'global':
            return True

        return False


@real_memoize
def is_smartos_zone():
    '''
    Function to return if host is SmartOS (Illumos) and not the gz
    '''
    if not is_smartos():
        return False
    else:
        cmd = ['zonename']
        try:
            zonename = subprocess.Popen(
                cmd, shell=False,
                stdout=subprocess.PIPE, stderr=subprocess.PIPE)
        except OSError:
            return False
        if zonename.returncode:
            return False
        if zonename.stdout.read().strip() == 'global':
            return False

        return True


@real_memoize
def is_freebsd():
    '''
    Simple function to return if host is FreeBSD or not
    '''
    return sys.platform.startswith('freebsd')


@real_memoize
def is_netbsd():
    '''
    Simple function to return if host is NetBSD or not
    '''
    return sys.platform.startswith('netbsd')


@real_memoize
def is_openbsd():
    '''
    Simple function to return if host is OpenBSD or not
    '''
    return sys.platform.startswith('openbsd')


def is_fcntl_available(check_sunos=False):
    '''
    Simple function to check if the `fcntl` module is available or not.

    If `check_sunos` is passed as `True` an additional check to see if host is
    SunOS is also made. For additional information see: http://goo.gl/159FF8
    '''
    if check_sunos and is_sunos():
        return False
    return HAS_FCNTL


def check_include_exclude(path_str, include_pat=None, exclude_pat=None):
    '''
    Check for glob or regexp patterns for include_pat and exclude_pat in the
    'path_str' string and return True/False conditions as follows.
      - Default: return 'True' if no include_pat or exclude_pat patterns are
        supplied
      - If only include_pat or exclude_pat is supplied: return 'True' if string
        passes the include_pat test or fails exclude_pat test respectively
      - If both include_pat and exclude_pat are supplied: return 'True' if
        include_pat matches AND exclude_pat does not match
    '''
    ret = True  # -- default true
    # Before pattern match, check if it is regexp (E@'') or glob(default)
    if include_pat:
        if re.match('E@', include_pat):
            retchk_include = True if re.search(
                include_pat[2:],
                path_str
            ) else False
        else:
            retchk_include = True if fnmatch.fnmatch(
                path_str,
                include_pat
            ) else False

    if exclude_pat:
        if re.match('E@', exclude_pat):
            retchk_exclude = False if re.search(
                exclude_pat[2:],
                path_str
            ) else True
        else:
            retchk_exclude = False if fnmatch.fnmatch(
                path_str,
                exclude_pat
            ) else True

    # Now apply include/exclude conditions
    if include_pat and not exclude_pat:
        ret = retchk_include
    elif exclude_pat and not include_pat:
        ret = retchk_exclude
    elif include_pat and exclude_pat:
        ret = retchk_include and retchk_exclude
    else:
        ret = True

    return ret


def gen_state_tag(low):
    '''
    Generate the running dict tag string from the low data structure
    '''
    return '{0[state]}_|-{0[__id__]}_|-{0[name]}_|-{0[fun]}'.format(low)


def check_state_result(running, recurse=False):
    '''
    Check the total return value of the run and determine if the running
    dict has any issues
    '''
    if not isinstance(running, dict):
        return False

    if not running:
        return False

    ret = True
    for state_result in six.itervalues(running):
        if not recurse and not isinstance(state_result, dict):
            ret = False
        if ret and isinstance(state_result, dict):
            result = state_result.get('result', _empty)
            if result is False:
                ret = False
            # only override return value if we are not already failed
            elif result is _empty and isinstance(state_result, dict) and ret:
                ret = check_state_result(state_result, recurse=True)
        # return as soon as we got a failure
        if not ret:
            break
    return ret


def st_mode_to_octal(mode):
    '''
    Convert the st_mode value from a stat(2) call (as returned from os.stat())
    to an octal mode.
    '''
    try:
        return oct(mode)[-4:]
    except (TypeError, IndexError):
        return ''


def normalize_mode(mode):
    '''
    Return a mode value, normalized to a string and containing a leading zero
    if it does not have one.

    Allow "keep" as a valid mode (used by file state/module to preserve mode
    from the Salt fileserver in file states).
    '''
    if mode is None:
        return None
    if not isinstance(mode, six.string_types):
        mode = str(mode)
    # Strip any quotes any initial zeroes, then though zero-pad it up to 4.
    # This ensures that somethign like '00644' is normalized to '0644'
    return mode.strip('"').strip('\'').lstrip('0').zfill(4)


def test_mode(**kwargs):
    '''
    Examines the kwargs passed and returns True if any kwarg which matching
    "Test" in any variation on capitalization (i.e. "TEST", "Test", "TeSt",
    etc) contains a True value (as determined by salt.utils.is_true).
    '''
    for arg, value in six.iteritems(kwargs):
        try:
            if arg.lower() == 'test' and is_true(value):
                return True
        except AttributeError:
            continue
    return False


def is_true(value=None):
    '''
    Returns a boolean value representing the "truth" of the value passed. The
    rules for what is a "True" value are:

        1. Integer/float values greater than 0
        2. The string values "True" and "true"
        3. Any object for which bool(obj) returns True
    '''
    # First, try int/float conversion
    try:
        value = int(value)
    except (ValueError, TypeError):
        pass
    try:
        value = float(value)
    except (ValueError, TypeError):
        pass

    # Now check for truthiness
    if isinstance(value, (int, float)):
        return value > 0
    elif isinstance(value, six.string_types):
        return str(value).lower() == 'true'
    else:
        return bool(value)


def exactly_n(l, n=1):
    '''
    Tests that exactly N items in an iterable are "truthy" (neither None,
    False, nor 0).
    '''
    i = iter(l)
    return all(any(i) for j in range(n)) and not any(i)


def exactly_one(l):
    '''
    Check if only one item is not None, False, or 0 in an iterable.
    '''
    return exactly_n(l)


def rm_rf(path):
    '''
    Platform-independent recursive delete. Includes code from
    http://stackoverflow.com/a/2656405
    '''
    def _onerror(func, path, exc_info):
        '''
        Error handler for `shutil.rmtree`.

        If the error is due to an access error (read only file)
        it attempts to add write permission and then retries.

        If the error is for another reason it re-raises the error.

        Usage : `shutil.rmtree(path, onerror=onerror)`
        '''
        if is_windows() and not os.access(path, os.W_OK):
            # Is the error an access error ?
            os.chmod(path, stat.S_IWUSR)
            func(path)
        else:
            raise  # pylint: disable=E0704
    if os.path.islink(path) or not os.path.isdir(path):
        os.remove(path)
    else:
        shutil.rmtree(path, onerror=_onerror)


def option(value, default='', opts=None, pillar=None):
    '''
    Pass in a generic option and receive the value that will be assigned
    '''
    if opts is None:
        opts = {}
    if pillar is None:
        pillar = {}
    sources = (
        (opts, value),
        (pillar, 'master:{0}'.format(value)),
        (pillar, value),
    )
    for source, val in sources:
        out = traverse_dict_and_list(source, val, default)
        if out is not default:
            return out
    return default


def parse_docstring(docstring):
    '''
    Parse a docstring into its parts.

    Currently only parses dependencies, can be extended to parse whatever is
    needed.

    Parses into a dictionary:
        {
            'full': full docstring,
            'deps': list of dependencies (empty list if none)
        }
    '''
    # First try with regex search for :depends:
    ret = {}
    ret['full'] = docstring
    regex = r'([ \t]*):depends:[ \t]+- (\w+)[^\n]*\n(\1[ \t]+- (\w+)[^\n]*\n)*'
    match = re.search(regex, docstring, re.M)
    if match:
        deps = []
        regex = r'- (\w+)'
        for line in match.group(0).strip().splitlines():
            deps.append(re.search(regex, line).group(1))
        ret['deps'] = deps
        return ret
    # Try searching for a one-liner instead
    else:
        txt = 'Required python modules: '
        data = docstring.splitlines()
        dep_list = list(x for x in data if x.strip().startswith(txt))
        if not dep_list:
            ret['deps'] = []
            return ret
        deps = dep_list[0].replace(txt, '').strip().split(', ')
        ret['deps'] = deps
        return ret


def print_cli(msg):
    '''
    Wrapper around print() that suppresses tracebacks on broken pipes (i.e.
    when salt output is piped to less and less is stopped prematurely).
    '''
    try:
        try:
            print(msg)
        except UnicodeEncodeError:
            print(msg.encode('utf-8'))
    except IOError as exc:
        if exc.errno != errno.EPIPE:
            raise


def safe_walk(top, topdown=True, onerror=None, followlinks=True, _seen=None):
    '''
    A clone of the python os.walk function with some checks for recursive
    symlinks. Unlike os.walk this follows symlinks by default.
    '''
    islink, join, isdir = os.path.islink, os.path.join, os.path.isdir
    if _seen is None:
        _seen = set()

    # We may not have read permission for top, in which case we can't
    # get a list of the files the directory contains.  os.path.walk
    # always suppressed the exception then, rather than blow up for a
    # minor reason when (say) a thousand readable directories are still
    # left to visit.  That logic is copied here.
    try:
        # Note that listdir and error are globals in this module due
        # to earlier import-*.
        names = os.listdir(top)
    except os.error as err:
        if onerror is not None:
            onerror(err)
        return

    if followlinks:
        status = os.stat(top)
        # st_ino is always 0 on some filesystems (FAT, NTFS); ignore them
        if status.st_ino != 0:
            node = (status.st_dev, status.st_ino)
            if node in _seen:
                return
            _seen.add(node)

    dirs, nondirs = [], []
    for name in names:
        full_path = join(top, name)
        if isdir(full_path):
            dirs.append(name)
        else:
            nondirs.append(name)

    if topdown:
        yield top, dirs, nondirs
    for name in dirs:
        new_path = join(top, name)
        if followlinks or not islink(new_path):
            for x in safe_walk(new_path, topdown, onerror, followlinks, _seen):
                yield x
    if not topdown:
        yield top, dirs, nondirs


def get_hash(path, form='sha256', chunk_size=65536):
    '''
    Get the hash sum of a file

    This is better than ``get_sum`` for the following reasons:
        - It does not read the entire file into memory.
        - It does not return a string on error. The returned value of
            ``get_sum`` cannot really be trusted since it is vulnerable to
            collisions: ``get_sum(..., 'xyz') == 'Hash xyz not supported'``
    '''
    hash_type = hasattr(hashlib, form) and getattr(hashlib, form) or None
    if hash_type is None:
        raise ValueError('Invalid hash type: {0}'.format(form))

    with salt.utils.fopen(path, 'rb') as ifile:
        hash_obj = hash_type()
        # read the file in in chunks, not the entire file
        for chunk in iter(lambda: ifile.read(chunk_size), b''):
            hash_obj.update(chunk)
        return hash_obj.hexdigest()


def namespaced_function(function, global_dict, defaults=None, preserve_context=False):
    '''
    Redefine (clone) a function under a different globals() namespace scope

        preserve_context:
            Allow to keep the context taken from orignal namespace,
            and extend it with globals() taken from
            new targetted namespace.
    '''
    if defaults is None:
        defaults = function.__defaults__

    if preserve_context:
        _global_dict = function.__globals__.copy()
        _global_dict.update(global_dict)
        global_dict = _global_dict
    new_namespaced_function = types.FunctionType(
        function.__code__,
        global_dict,
        name=function.__name__,
        argdefs=defaults
    )
    new_namespaced_function.__dict__.update(function.__dict__)
    return new_namespaced_function


def alias_function(fun, name, doc=None):
    '''
    Copy a function
    '''
    alias_fun = types.FunctionType(fun.__code__,
                                   fun.__globals__,
                                   name,
                                   fun.__defaults__,
                                   fun.__closure__)
    alias_fun.__dict__.update(fun.__dict__)

    if doc and isinstance(doc, six.string_types):
        alias_fun.__doc__ = doc
    else:
        orig_name = fun.__name__
        alias_msg = ('\nThis function is an alias of '
                     '``{0}``.\n'.format(orig_name))
        alias_fun.__doc__ = alias_msg + fun.__doc__

    return alias_fun


def _win_console_event_handler(event):
    if event == 5:
        # Do nothing on CTRL_LOGOFF_EVENT
        return True
    return False


def enable_ctrl_logoff_handler():
    if HAS_WIN32API:
        win32api.SetConsoleCtrlHandler(_win_console_event_handler, 1)


def date_cast(date):
    '''
    Casts any object into a datetime.datetime object

    date
      any datetime, time string representation...
    '''
    if date is None:
        return datetime.datetime.now()
    elif isinstance(date, datetime.datetime):
        return date

    # fuzzy date
    try:
        if isinstance(date, six.string_types):
            try:
                if HAS_TIMELIB:
                    # py3: yes, timelib.strtodatetime wants bytes, not str :/
                    return timelib.strtodatetime(to_bytes(date))
            except ValueError:
                pass

            # not parsed yet, obviously a timestamp?
            if date.isdigit():
                date = int(date)
            else:
                date = float(date)

        return datetime.datetime.fromtimestamp(date)
    except Exception:
        if HAS_TIMELIB:
            raise ValueError('Unable to parse {0}'.format(date))

        raise RuntimeError('Unable to parse {0}.'
            ' Consider installing timelib'.format(date))


def date_format(date=None, format="%Y-%m-%d"):
    '''
    Converts date into a time-based string

    date
      any datetime, time string representation...

    format
       :ref:`strftime<http://docs.python.org/2/library/datetime.html#datetime.datetime.strftime>` format

    >>> import datetime
    >>> src = datetime.datetime(2002, 12, 25, 12, 00, 00, 00)
    >>> date_format(src)
    '2002-12-25'
    >>> src = '2002/12/25'
    >>> date_format(src)
    '2002-12-25'
    >>> src = 1040814000
    >>> date_format(src)
    '2002-12-25'
    >>> src = '1040814000'
    >>> date_format(src)
    '2002-12-25'
    '''
    return date_cast(date).strftime(format)


def warn_until(version,
               message,
               category=DeprecationWarning,
               stacklevel=None,
               _version_info_=None,
               _dont_call_warnings=False):
    '''
    Helper function to raise a warning, by default, a ``DeprecationWarning``,
    until the provided ``version``, after which, a ``RuntimeError`` will
    be raised to remind the developers to remove the warning because the
    target version has been reached.

    :param version: The version info or name after which the warning becomes a
                    ``RuntimeError``. For example ``(0, 17)`` or ``Hydrogen``
                    or an instance of :class:`salt.version.SaltStackVersion`.
    :param message: The warning message to be displayed.
    :param category: The warning class to be thrown, by default
                     ``DeprecationWarning``
    :param stacklevel: There should be no need to set the value of
                       ``stacklevel``. Salt should be able to do the right thing.
    :param _version_info_: In order to reuse this function for other SaltStack
                           projects, they need to be able to provide the
                           version info to compare to.
    :param _dont_call_warnings: This parameter is used just to get the
                                functionality until the actual error is to be
                                issued. When we're only after the salt version
                                checks to raise a ``RuntimeError``.
    '''
    if not isinstance(version, (tuple,
                                six.string_types,
                                salt.version.SaltStackVersion)):
        raise RuntimeError(
            'The \'version\' argument should be passed as a tuple, string or '
            'an instance of \'salt.version.SaltStackVersion\'.'
        )
    elif isinstance(version, tuple):
        version = salt.version.SaltStackVersion(*version)
    elif isinstance(version, six.string_types):
        version = salt.version.SaltStackVersion.from_name(version)

    if stacklevel is None:
        # Attribute the warning to the calling function, not to warn_until()
        stacklevel = 2

    if _version_info_ is None:
        _version_info_ = salt.version.__version_info__

    _version_ = salt.version.SaltStackVersion(*_version_info_)

    if _version_ >= version:
        import inspect
        caller = inspect.getframeinfo(sys._getframe(stacklevel - 1))
        raise RuntimeError(
            'The warning triggered on filename \'{filename}\', line number '
            '{lineno}, is supposed to be shown until version '
            '{until_version} is released. Current version is now '
            '{salt_version}. Please remove the warning.'.format(
                filename=caller.filename,
                lineno=caller.lineno,
                until_version=version.formatted_version,
                salt_version=_version_.formatted_version
            ),
        )

    if _dont_call_warnings is False:
        def _formatwarning(message,
                           category,
                           filename,
                           lineno,
                           line=None):  # pylint: disable=W0613
            '''
            Replacement for warnings.formatwarning that disables the echoing of
            the 'line' parameter.
            '''
            return '{0}:{1}: {2}: {3}\n'.format(
                filename, lineno, category.__name__, message
            )
        saved = warnings.formatwarning
        warnings.formatwarning = _formatwarning
        warnings.warn(
            message.format(version=version.formatted_version),
            category,
            stacklevel=stacklevel
        )
        warnings.formatwarning = saved


def kwargs_warn_until(kwargs,
                      version,
                      category=DeprecationWarning,
                      stacklevel=None,
                      _version_info_=None,
                      _dont_call_warnings=False):
    '''
    Helper function to raise a warning (by default, a ``DeprecationWarning``)
    when unhandled keyword arguments are passed to function, until the
    provided ``version_info``, after which, a ``RuntimeError`` will be raised
    to remind the developers to remove the ``**kwargs`` because the target
    version has been reached.
    This function is used to help deprecate unused legacy ``**kwargs`` that
    were added to function parameters lists to preserve backwards compatibility
    when removing a parameter. See
    :ref:`the deprecation development docs <deprecations>`
    for the modern strategy for deprecating a function parameter.

    :param kwargs: The caller's ``**kwargs`` argument value (a ``dict``).
    :param version: The version info or name after which the warning becomes a
                    ``RuntimeError``. For example ``(0, 17)`` or ``Hydrogen``
                    or an instance of :class:`salt.version.SaltStackVersion`.
    :param category: The warning class to be thrown, by default
                     ``DeprecationWarning``
    :param stacklevel: There should be no need to set the value of
                       ``stacklevel``. Salt should be able to do the right thing.
    :param _version_info_: In order to reuse this function for other SaltStack
                           projects, they need to be able to provide the
                           version info to compare to.
    :param _dont_call_warnings: This parameter is used just to get the
                                functionality until the actual error is to be
                                issued. When we're only after the salt version
                                checks to raise a ``RuntimeError``.
    '''
    if not isinstance(version, (tuple,
                                six.string_types,
                                salt.version.SaltStackVersion)):
        raise RuntimeError(
            'The \'version\' argument should be passed as a tuple, string or '
            'an instance of \'salt.version.SaltStackVersion\'.'
        )
    elif isinstance(version, tuple):
        version = salt.version.SaltStackVersion(*version)
    elif isinstance(version, six.string_types):
        version = salt.version.SaltStackVersion.from_name(version)

    if stacklevel is None:
        # Attribute the warning to the calling function,
        # not to kwargs_warn_until() or warn_until()
        stacklevel = 3

    if _version_info_ is None:
        _version_info_ = salt.version.__version_info__

    _version_ = salt.version.SaltStackVersion(*_version_info_)

    if kwargs or _version_.info >= version.info:
        arg_names = ', '.join('\'{0}\''.format(key) for key in kwargs)
        warn_until(
            version,
            message='The following parameter(s) have been deprecated and '
                    'will be removed in \'{0}\': {1}.'.format(version.string,
                                                            arg_names),
            category=category,
            stacklevel=stacklevel,
            _version_info_=_version_.info,
            _dont_call_warnings=_dont_call_warnings
        )


def version_cmp(pkg1, pkg2, ignore_epoch=False):
    '''
    Compares two version strings using distutils.version.LooseVersion. This is
    a fallback for providers which don't have a version comparison utility
    built into them.  Return -1 if version1 < version2, 0 if version1 ==
    version2, and 1 if version1 > version2. Return None if there was a problem
    making the comparison.
    '''
    normalize = lambda x: str(x).split(':', 1)[-1] if ignore_epoch else str(x)
    pkg1 = normalize(pkg1)
    pkg2 = normalize(pkg2)

    try:
        # pylint: disable=no-member
        if distutils.version.LooseVersion(pkg1) < \
                distutils.version.LooseVersion(pkg2):
            return -1
        elif distutils.version.LooseVersion(pkg1) == \
                distutils.version.LooseVersion(pkg2):
            return 0
        elif distutils.version.LooseVersion(pkg1) > \
                distutils.version.LooseVersion(pkg2):
            return 1
    except Exception as exc:
        log.exception(exc)
    return None


def compare_versions(ver1='',
                     oper='==',
                     ver2='',
                     cmp_func=None,
                     ignore_epoch=False):
    '''
    Compares two version numbers. Accepts a custom function to perform the
    cmp-style version comparison, otherwise uses version_cmp().
    '''
    cmp_map = {'<': (-1,), '<=': (-1, 0), '==': (0,),
               '>=': (0, 1), '>': (1,)}
    if oper not in ('!=',) and oper not in cmp_map:
        log.error('Invalid operator \'%s\' for version comparison', oper)
        return False

    if cmp_func is None:
        cmp_func = version_cmp

    cmp_result = cmp_func(ver1, ver2, ignore_epoch=ignore_epoch)
    if cmp_result is None:
        return False

    # Check if integer/long
    if not isinstance(cmp_result, numbers.Integral):
        log.error('The version comparison function did not return an '
                  'integer/long.')
        return False

    if oper == '!=':
        return cmp_result not in cmp_map['==']
    else:
        # Gracefully handle cmp_result not in (-1, 0, 1).
        if cmp_result < -1:
            cmp_result = -1
        elif cmp_result > 1:
            cmp_result = 1

        return cmp_result in cmp_map[oper]


def compare_dicts(old=None, new=None):
    '''
    Compare before and after results from various salt functions, returning a
    dict describing the changes that were made.
    '''
    ret = {}
    for key in set((new or {})).union((old or {})):
        if key not in old:
            # New key
            ret[key] = {'old': '',
                        'new': new[key]}
        elif key not in new:
            # Key removed
            ret[key] = {'new': '',
                        'old': old[key]}
        elif new[key] != old[key]:
            # Key modified
            ret[key] = {'old': old[key],
                        'new': new[key]}
    return ret


def compare_lists(old=None, new=None):
    '''
    Compare before and after results from various salt functions, returning a
    dict describing the changes that were made
    '''
    ret = dict()
    for item in new:
        if item not in old:
            ret['new'] = item
    for item in old:
        if item not in new:
            ret['old'] = item
    return ret


def argspec_report(functions, module=''):
    '''
    Pass in a functions dict as it is returned from the loader and return the
    argspec function signatures
    '''
    ret = {}
    if '*' in module or '.' in module:
        for fun in fnmatch.filter(functions, module):
            try:
                aspec = salt.utils.args.get_function_argspec(functions[fun])
            except TypeError:
                # this happens if not callable
                continue

            args, varargs, kwargs, defaults = aspec

            ret[fun] = {}
            ret[fun]['args'] = args if args else None
            ret[fun]['defaults'] = defaults if defaults else None
            ret[fun]['varargs'] = True if varargs else None
            ret[fun]['kwargs'] = True if kwargs else None

    else:
        # "sys" should just match sys without also matching sysctl
        moduledot = module + '.'

        for fun in functions:
            if fun.startswith(moduledot):
                try:
                    aspec = salt.utils.args.get_function_argspec(functions[fun])
                except TypeError:
                    # this happens if not callable
                    continue

                args, varargs, kwargs, defaults = aspec

                ret[fun] = {}
                ret[fun]['args'] = args if args else None
                ret[fun]['defaults'] = defaults if defaults else None
                ret[fun]['varargs'] = True if varargs else None
                ret[fun]['kwargs'] = True if kwargs else None

    return ret


def decode_list(data):
    '''
    JSON decodes as unicode, Jinja needs bytes...
    '''
    rv = []
    for item in data:
        if isinstance(item, six.text_type) and six.PY2:
            item = item.encode('utf-8')
        elif isinstance(item, list):
            item = decode_list(item)
        elif isinstance(item, dict):
            item = decode_dict(item)
        rv.append(item)
    return rv


def decode_dict(data):
    '''
    JSON decodes as unicode, Jinja needs bytes...
    '''
    rv = {}
    for key, value in six.iteritems(data):
        if isinstance(key, six.text_type) and six.PY2:
            key = key.encode('utf-8')
        if isinstance(value, six.text_type) and six.PY2:
            value = value.encode('utf-8')
        elif isinstance(value, list):
            value = decode_list(value)
        elif isinstance(value, dict):
            value = decode_dict(value)
        rv[key] = value
    return rv


def find_json(raw):
    '''
    Pass in a raw string and load the json when is starts. This allows for a
    string to start with garbage and end with json but be cleanly loaded
    '''
    ret = {}
    for ind in range(len(raw)):
        working = '\n'.join(raw.splitlines()[ind:])
        try:
            ret = json.loads(working, object_hook=decode_dict)
        except ValueError:
            continue
        if ret:
            return ret
    if not ret:
        # Not json, raise an error
        raise ValueError


def is_bin_file(path):
    '''
    Detects if the file is a binary, returns bool. Returns True if the file is
    a bin, False if the file is not and None if the file is not available.
    '''
    if not os.path.isfile(path):
        return None
    try:
        with fopen(path, 'r') as fp_:
            return is_bin_str(fp_.read(2048))
    except os.error:
        return None


def is_bin_str(data):
    '''
    Detects if the passed string of data is bin or text
    '''
    if '\0' in data:
        return True
    if not data:
        return False

    text_characters = ''.join([chr(x) for x in range(32, 127)] + list('\n\r\t\b'))
    # Get the non-text characters (map each character to itself then use the
    # 'remove' option to get rid of the text characters.)
    if six.PY3:
        trans = ''.maketrans('', '', text_characters)
        nontext = data.translate(trans)
    else:
        trans = string.maketrans('', '')
        nontext = data.translate(trans, text_characters)

    # If more than 30% non-text characters, then
    # this is considered a binary file
    if len(nontext) / len(data) > 0.30:
        return True
    return False


def is_dictlist(data):
    '''
    Returns True if data is a list of one-element dicts (as found in many SLS
    schemas), otherwise returns False
    '''
    if isinstance(data, list):
        for element in data:
            if isinstance(element, dict):
                if len(element) != 1:
                    return False
            else:
                return False
        return True
    return False


def repack_dictlist(data,
                    strict=False,
                    recurse=False,
                    key_cb=None,
                    val_cb=None):
    '''
    Takes a list of one-element dicts (as found in many SLS schemas) and
    repacks into a single dictionary.
    '''
    if isinstance(data, six.string_types):
        try:
            import yaml
            data = yaml.safe_load(data)
        except yaml.parser.ParserError as err:
            log.error(err)
            return {}

    if key_cb is None:
        key_cb = lambda x: x
    if val_cb is None:
        val_cb = lambda x, y: y

    valid_non_dict = (six.string_types, int, float)
    if isinstance(data, list):
        for element in data:
            if isinstance(element, valid_non_dict):
                continue
            elif isinstance(element, dict):
                if len(element) != 1:
                    log.error(
                        'Invalid input for repack_dictlist: key/value pairs '
                        'must contain only one element (data passed: %s).',
                        element
                    )
                    return {}
            else:
                log.error(
                    'Invalid input for repack_dictlist: element %s is '
                    'not a string/dict/numeric value', element
                )
                return {}
    else:
        log.error(
            'Invalid input for repack_dictlist, data passed is not a list '
            '(%s)', data
        )
        return {}

    ret = {}
    for element in data:
        if isinstance(element, valid_non_dict):
            ret[key_cb(element)] = None
        else:
            key = next(iter(element))
            val = element[key]
            if is_dictlist(val):
                if recurse:
                    ret[key_cb(key)] = repack_dictlist(val, recurse=recurse)
                elif strict:
                    log.error(
                        'Invalid input for repack_dictlist: nested dictlist '
                        'found, but recurse is set to False'
                    )
                    return {}
                else:
                    ret[key_cb(key)] = val_cb(key, val)
            else:
                ret[key_cb(key)] = val_cb(key, val)
    return ret


def get_group_list(user=None, include_default=True):
    '''
    Returns a list of all of the system group names of which the user
    is a member.
    '''
    if HAS_GRP is False or HAS_PWD is False:
        # We don't work on platforms that don't have grp and pwd
        # Just return an empty list
        return []
    group_names = None
    ugroups = set()
    if not isinstance(user, six.string_types):
        raise Exception
    if hasattr(os, 'getgrouplist'):
        # Try os.getgrouplist, available in python >= 3.3
        log.trace('Trying os.getgrouplist for \'{0}\''.format(user))
        try:
            group_names = [
                grp.getgrgid(grpid).gr_name for grpid in
                os.getgrouplist(user, pwd.getpwnam(user).pw_gid)
            ]
        except Exception:
            pass
    else:
        # Try pysss.getgrouplist
        log.trace('Trying pysss.getgrouplist for \'{0}\''.format(user))
        try:
            import pysss  # pylint: disable=import-error
            group_names = list(pysss.getgrouplist(user))
        except Exception:
            pass
    if group_names is None:
        # Fall back to generic code
        # Include the user's default group to behave like
        # os.getgrouplist() and pysss.getgrouplist() do
        log.trace('Trying generic group list for \'{0}\''.format(user))
        group_names = [g.gr_name for g in grp.getgrall() if user in g.gr_mem]
        try:
            default_group = grp.getgrgid(pwd.getpwnam(user).pw_gid).gr_name
            if default_group not in group_names:
                group_names.append(default_group)
        except KeyError:
            # If for some reason the user does not have a default group
            pass
    ugroups.update(group_names)
    if include_default is False:
        # Historically, saltstack code for getting group lists did not
        # include the default group. Some things may only want
        # supplemental groups, so include_default=False omits the users
        # default group.
        try:
            default_group = grp.getgrgid(pwd.getpwnam(user).pw_gid).gr_name
            ugroups.remove(default_group)
        except KeyError:
            # If for some reason the user does not have a default group
            pass
    log.trace('Group list for user \'{0}\': \'{1}\''.format(user, sorted(ugroups)))
    return sorted(ugroups)


def get_group_dict(user=None, include_default=True):
    '''
    Returns a dict of all of the system groups as keys, and group ids
    as values, of which the user is a member.
    E.g.: {'staff': 501, 'sudo': 27}
    '''
    if HAS_GRP is False or HAS_PWD is False:
        # We don't work on platforms that don't have grp and pwd
        # Just return an empty dict
        return {}
    group_dict = {}
    group_names = get_group_list(user, include_default=include_default)
    for group in group_names:
        group_dict.update({group: grp.getgrnam(group).gr_gid})
    return group_dict


def get_gid_list(user=None, include_default=True):
    '''
    Returns a list of all of the system group IDs of which the user
    is a member.
    '''
    if HAS_GRP is False or HAS_PWD is False:
        # We don't work on platforms that don't have grp and pwd
        # Just return an empty list
        return []
    gid_list = [
            gid for (group, gid) in
            six.iteritems(salt.utils.get_group_dict(user, include_default=include_default))
    ]
    return sorted(set(gid_list))


def total_seconds(td):
    '''
    Takes a timedelta and returns the total number of seconds
    represented by the object. Wrapper for the total_seconds()
    method which does not exist in versions of Python < 2.7.
    '''
    return (td.microseconds + (td.seconds + td.days * 24 * 3600) * 10**6) / 10**6


def import_json():
    '''
    Import a json module, starting with the quick ones and going down the list)
    '''
    for fast_json in ('ujson', 'yajl', 'json'):
        try:
            mod = __import__(fast_json)
            log.trace('loaded {0} json lib'.format(fast_json))
            return mod
        except ImportError:
            continue


def appendproctitle(name):
    '''
    Append "name" to the current process title
    '''
    if HAS_SETPROCTITLE:
        setproctitle.setproctitle(setproctitle.getproctitle() + ' ' + name)


def chugid(runas):
    '''
    Change the current process to belong to
    the imputed user (and the groups he belongs to)
    '''
    uinfo = pwd.getpwnam(runas)
    supgroups = []
    supgroups_seen = set()

    # The line below used to exclude the current user's primary gid.
    # However, when root belongs to more than one group
    # this causes root's primary group of '0' to be dropped from
    # his grouplist.  On FreeBSD, at least, this makes some
    # command executions fail with 'access denied'.
    #
    # The Python documentation says that os.setgroups sets only
    # the supplemental groups for a running process.  On FreeBSD
    # this does not appear to be strictly true.
    group_list = get_group_dict(runas, include_default=True)
    if sys.platform == 'darwin':
        group_list = dict((k, v) for k, v in six.iteritems(group_list)
                          if not k.startswith('_'))
    for group_name in group_list:
        gid = group_list[group_name]
        if (gid not in supgroups_seen
           and not supgroups_seen.add(gid)):
            supgroups.append(gid)

    if os.getgid() != uinfo.pw_gid:
        try:
            os.setgid(uinfo.pw_gid)
        except OSError as err:
            raise CommandExecutionError(
                'Failed to change from gid {0} to {1}. Error: {2}'.format(
                    os.getgid(), uinfo.pw_gid, err
                )
            )

    # Set supplemental groups
    if sorted(os.getgroups()) != sorted(supgroups):
        try:
            os.setgroups(supgroups)
        except OSError as err:
            raise CommandExecutionError(
                'Failed to set supplemental groups to {0}. Error: {1}'.format(
                    supgroups, err
                )
            )

    if os.getuid() != uinfo.pw_uid:
        try:
            os.setuid(uinfo.pw_uid)
        except OSError as err:
            raise CommandExecutionError(
                'Failed to change from uid {0} to {1}. Error: {2}'.format(
                    os.getuid(), uinfo.pw_uid, err
                )
            )


def chugid_and_umask(runas, umask):
    '''
    Helper method for for subprocess.Popen to initialise uid/gid and umask
    for the new process.
    '''
    if runas is not None:
        chugid(runas)
    if umask is not None:
        os.umask(umask)


def rand_string(size=32):
    key = os.urandom(size)
    return key.encode('base64').replace('\n', '')


def relpath(path, start='.'):
    '''
    Work around Python bug #5117, which is not (and will not be) patched in
    Python 2.6 (http://bugs.python.org/issue5117)
    '''
    if sys.version_info < (2, 7) and 'posix' in sys.builtin_module_names:
        # The below code block is based on posixpath.relpath from Python 2.7,
        # which has the fix for this bug.
        if not path:
            raise ValueError('no path specified')

        start_list = [
            x for x in os.path.abspath(start).split(os.path.sep) if x
        ]
        path_list = [
            x for x in os.path.abspath(path).split(os.path.sep) if x
        ]

        # work out how much of the filepath is shared by start and path.
        i = len(os.path.commonprefix([start_list, path_list]))

        rel_list = [os.path.pardir] * (len(start_list)-i) + path_list[i:]
        if not rel_list:
            return os.path.curdir
        return os.path.join(*rel_list)

    return os.path.relpath(path, start=start)


def human_size_to_bytes(human_size):
    '''
    Convert human-readable units to bytes
    '''
    size_exp_map = {'K': 1, 'M': 2, 'G': 3, 'T': 4, 'P': 5}
    human_size_str = str(human_size)
    match = re.match(r'^(\d+)([KMGTP])?$', human_size_str)
    if not match:
        raise ValueError(
            'Size must be all digits, with an optional unit type '
            '(K, M, G, T, or P)'
        )
    size_num = int(match.group(1))
    unit_multiplier = 1024 ** size_exp_map.get(match.group(2), 0)
    return size_num * unit_multiplier


def to_str(s, encoding=None):
    '''
    Given str, bytes, bytearray, or unicode (py2), return str
    '''
    if isinstance(s, str):
        return s
    if six.PY3:
        if isinstance(s, (bytes, bytearray)):
            # https://docs.python.org/3/howto/unicode.html#the-unicode-type
            # replace error with U+FFFD, REPLACEMENT CHARACTER
            return s.decode(encoding or __salt_system_encoding__, "replace")
        raise TypeError('expected str, bytes, or bytearray')
    else:
        if isinstance(s, bytearray):
            return str(s)
        if isinstance(s, unicode):  # pylint: disable=incompatible-py3-code
            return s.encode(encoding or __salt_system_encoding__)
        raise TypeError('expected str, bytearray, or unicode')


def to_bytes(s, encoding=None):
    '''
    Given bytes, bytearray, str, or unicode (python 2), return bytes (str for
    python 2)
    '''
    if six.PY3:
        if isinstance(s, bytes):
            return s
        if isinstance(s, bytearray):
            return bytes(s)
        if isinstance(s, str):
            return s.encode(encoding or __salt_system_encoding__)
        raise TypeError('expected bytes, bytearray, or str')
    else:
        return to_str(s, encoding)


def to_unicode(s, encoding=None):
    '''
    Given str or unicode, return unicode (str for python 3)
    '''
    if six.PY3:
        return to_str(s, encoding)
    else:
        if isinstance(s, str):
            return s.decode(encoding or __salt_system_encoding__)
        return unicode(s)  # pylint: disable=incompatible-py3-code


def is_list(value):
    '''
    Check if a variable is a list.
    '''
    return isinstance(value, list)


def is_iter(y, ignore=six.string_types):
    '''
    Test if an object is iterable, but not a string type.

    Test if an object is an iterator or is iterable itself. By default this
    does not return True for string objects.

    The `ignore` argument defaults to a list of string types that are not
    considered iterable. This can be used to also exclude things like
    dictionaries or named tuples.

    Based on https://bitbucket.org/petershinners/yter
    '''

    if ignore and isinstance(y, ignore):
        return False
    try:
        iter(y)
        return True
    except TypeError:
        return False


def invalid_kwargs(invalid_kwargs, raise_exc=True):
    '''
    Raise a SaltInvocationError if invalid_kwargs is non-empty
    '''
    if invalid_kwargs:
        if isinstance(invalid_kwargs, dict):
            new_invalid = [
                '{0}={1}'.format(x, y)
                for x, y in six.iteritems(invalid_kwargs)
            ]
            invalid_kwargs = new_invalid
    msg = (
        'The following keyword arguments are not valid: {0}'
        .format(', '.join(invalid_kwargs))
    )
    if raise_exc:
        raise SaltInvocationError(msg)
    else:
        return msg


def shlex_split(s, **kwargs):
    '''
    Only split if variable is a string
    '''
    if isinstance(s, six.string_types):
        return shlex.split(s, **kwargs)
    else:
        return s


def split_input(val):
    '''
    Take an input value and split it into a list, returning the resulting list
    '''
    if isinstance(val, list):
        return val
    try:
        return [x.strip() for x in val.split(',')]
    except AttributeError:
        return [x.strip() for x in str(val).split(',')]


def str_version_to_evr(verstring):
    '''
    Split the package version string into epoch, version and release.
    Return this as tuple.

    The epoch is always not empty. The version and the release can be an empty
    string if such a component could not be found in the version string.

    "2:1.0-1.2" => ('2', '1.0', '1.2)
    "1.0" => ('0', '1.0', '')
    "" => ('0', '', '')
    '''
    if verstring in [None, '']:
        return '0', '', ''

    idx_e = verstring.find(':')
    if idx_e != -1:
        try:
            epoch = str(int(verstring[:idx_e]))
        except ValueError:
            # look, garbage in the epoch field, how fun, kill it
            epoch = '0'  # this is our fallback, deal
    else:
        epoch = '0'
    idx_r = verstring.find('-')
    if idx_r != -1:
        version = verstring[idx_e + 1:idx_r]
        release = verstring[idx_r + 1:]
    else:
        version = verstring[idx_e + 1:]
        release = ''

    return epoch, version, release


def simple_types_filter(data):
    '''
    Convert the data list, dictionary into simple types, i.e., int, float, string,
    bool, etc.
    '''
    if data is None:
        return data

    simpletypes_keys = (six.string_types, six.text_type, six.integer_types, float, bool)
    simpletypes_values = tuple(list(simpletypes_keys) + [list, tuple])

    if isinstance(data, (list, tuple)):
        simplearray = []
        for value in data:
            if value is not None:
                if isinstance(value, (dict, list)):
                    value = simple_types_filter(value)
                elif not isinstance(value, simpletypes_values):
                    value = repr(value)
            simplearray.append(value)
        return simplearray

    if isinstance(data, dict):
        simpledict = {}
        for key, value in six.iteritems(data):
            if key is not None and not isinstance(key, simpletypes_keys):
                key = repr(key)
            if value is not None and isinstance(value, (dict, list, tuple)):
                value = simple_types_filter(value)
            elif value is not None and not isinstance(value, simpletypes_values):
                value = repr(value)
            simpledict[key] = value
        return simpledict

    return data


def substr_in_list(string_to_search_for, list_to_search):
    '''
    Return a boolean value that indicates whether or not a given
    string is present in any of the strings which comprise a list
    '''
    return any(string_to_search_for in s for s in list_to_search)<|MERGE_RESOLUTION|>--- conflicted
+++ resolved
@@ -776,15 +776,9 @@
                     continue
 
                 candidate_addr = ip_bracket(h[4][0])
-<<<<<<< HEAD
-
-                if not connect:
-                    resolved = candidate_addr
-                    break
-=======
+
                 if h[0] != socket.AF_INET6 or ipv6 is not None:
                     candidates.append(candidate_addr)
->>>>>>> 28e4fc17
 
                 s = socket.socket(h[0], socket.SOCK_STREAM)
                 try:

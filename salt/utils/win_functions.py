--- conflicted
+++ resolved
@@ -3,11 +3,7 @@
 Various functions to be used by windows during start up and to monkey patch
 missing functions in other modules
 '''
-<<<<<<< HEAD
 from __future__ import absolute_import, print_function, unicode_literals
-=======
-from __future__ import absolute_import, unicode_literals
->>>>>>> 0398ce04
 import platform
 import re
 import ctypes

--- conflicted
+++ resolved
@@ -2381,85 +2381,9 @@
         Handle a pillar_refresh event
         '''
         yield self.pillar_refresh(
-            force_refresh=data.get('force_refresh', False)
+            force_refresh=data.get('force_refresh', False),
+            notify=data.get('notify', False)
         )
-<<<<<<< HEAD
-        if tag.startswith('module_refresh'):
-            self.module_refresh(
-                force_refresh=data.get('force_refresh', False),
-                notify=data.get('notify', False)
-            )
-        elif tag.startswith('pillar_refresh'):
-            yield self.pillar_refresh(
-                force_refresh=data.get('force_refresh', False),
-                notify=data.get('notify', False)
-            )
-        elif tag.startswith('beacons_refresh'):
-            self.beacons_refresh()
-        elif tag.startswith('matchers_refresh'):
-            self.matchers_refresh()
-        elif tag.startswith('manage_schedule'):
-            self.manage_schedule(tag, data)
-        elif tag.startswith('manage_beacons'):
-            self.manage_beacons(tag, data)
-        elif tag.startswith('grains_refresh'):
-            if (data.get('force_refresh', False) or
-                    self.grains_cache != self.opts['grains']):
-                self.pillar_refresh(force_refresh=True)
-                self.grains_cache = self.opts['grains']
-        elif tag.startswith('environ_setenv'):
-            self.environ_setenv(tag, data)
-        elif tag.startswith('_minion_mine'):
-            self._mine_send(tag, data)
-        elif tag.startswith('fire_master'):
-            if self.connected:
-                log.debug('Forwarding master event tag=%s', data['tag'])
-                self._fire_master(data['data'], data['tag'], data['events'], data['pretag'])
-        elif tag.startswith(master_event(type='disconnected')) or tag.startswith(master_event(type='failback')):
-            # if the master disconnect event is for a different master, raise an exception
-            if tag.startswith(master_event(type='disconnected')) and data['master'] != self.opts['master']:
-                # not mine master, ignore
-                return
-            if tag.startswith(master_event(type='failback')):
-                # if the master failback event is not for the top master, raise an exception
-                if data['master'] != self.opts['master_list'][0]:
-                    raise SaltException('Bad master \'{0}\' when mine failback is \'{1}\''.format(
-                        data['master'], self.opts['master']))
-                # if the master failback event is for the current master, raise an exception
-                elif data['master'] == self.opts['master'][0]:
-                    raise SaltException('Already connected to \'{0}\''.format(data['master']))
-
-            if self.connected:
-                # we are not connected anymore
-                self.connected = False
-                log.info('Connection to master %s lost', self.opts['master'])
-
-                # we can't use the config default here because the default '0' value is overloaded
-                # to mean 'if 0 disable the job', but when salt detects a timeout it also sets up
-                # these jobs
-                master_alive_interval = self.opts['master_alive_interval'] or 60
-
-                if self.opts['master_type'] != 'failover':
-                    # modify the scheduled job to fire on reconnect
-                    if self.opts['transport'] != 'tcp':
-                        schedule = {
-                           'function': 'status.master',
-                           'seconds': master_alive_interval,
-                           'jid_include': True,
-                           'maxrunning': 1,
-                           'return_job': False,
-                           'kwargs': {'master': self.opts['master'],
-                                       'connected': False}
-                        }
-                        self.schedule.modify_job(name=master_event(type='alive', master=self.opts['master']),
-                                                 schedule=schedule)
-                else:
-                    # delete the scheduled job to don't interfere with the failover process
-                    if self.opts['transport'] != 'tcp':
-                        self.schedule.delete_job(name=master_event(type='alive', master=self.opts['master']),
-                                                 persist=True)
-=======
->>>>>>> 7f7ac228
 
     def _handle_tag_beacons_refresh(self, tag, data):
         '''

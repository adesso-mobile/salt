# -*- coding: utf-8 -*-
'''
Module to interact with Junos devices.

:maturity: new
:dependencies: junos-eznc, jxmlease

.. note::

    Those who wish to use junos-eznc (PyEZ) version >= 2.1.0, must
    use the latest salt code from github until the next release.

Refer to :mod:`junos <salt.proxy.junos>` for information on connecting to junos proxy.

'''

# Import Python libraries
from __future__ import absolute_import, print_function, unicode_literals
import logging
import os

try:
    from lxml import etree
except ImportError:
    from salt._compat import ElementTree as etree

# Import Salt libs
import salt.utils.files
import salt.utils.json
import salt.utils.stringutils
from salt.ext import six

# Juniper interface libraries
# https://github.com/Juniper/py-junos-eznc
try:
    # pylint: disable=W0611
    from jnpr.junos import Device
    from jnpr.junos.utils.config import Config
    from jnpr.junos.utils.sw import SW
    from jnpr.junos.utils.scp import SCP
    import jnpr.junos.utils
    import jnpr.junos.cfg
    import jxmlease
    # pylint: enable=W0611
    HAS_JUNOS = True
except ImportError:
    HAS_JUNOS = False

<<<<<<< HEAD
=======
# Import salt libraries
import salt.utils
import salt.utils.files

>>>>>>> a2b58829
# Set up logging
log = logging.getLogger(__name__)

# Define the module's virtual name
__virtualname__ = 'junos'

__proxyenabled__ = ['junos']


def __virtual__():
    '''
    We need the Junos adapter libraries for this
    module to work.  We also need a proxymodule entry in __opts__
    in the opts dictionary
    '''
    if HAS_JUNOS and 'proxy' in __opts__:
        return __virtualname__
    else:
        return (False, 'The junos module could not be loaded: '
                       'junos-eznc or jxmlease or proxy could not be loaded.')


def facts_refresh():
    '''
    Reload the facts dictionary from the device. Usually only needed if,
    the device configuration is changed by some other actor.
    This function will also refresh the facts stored in the salt grains.

    CLI Example:

    .. code-block:: bash

        salt 'device_name' junos.facts_refresh
    '''
    conn = __proxy__['junos.conn']()
    ret = dict()
    ret['out'] = True
    try:
        conn.facts_refresh()
    except Exception as exception:
        ret['message'] = 'Execution failed due to "{0}"'.format(exception)
        ret['out'] = False
        return ret

    ret['facts'] = __proxy__['junos.get_serialized_facts']()

    try:
        __salt__['saltutil.sync_grains']()
    except Exception as exception:
        log.error('Grains could not be updated due to "%s"', exception)
    return ret


def facts():
    '''
    Displays the facts gathered during the connection.
    These facts are also stored in Salt grains.

    CLI Example:

    .. code-block:: bash

        salt 'device_name' junos.facts
    '''
    ret = dict()
    try:
        ret['facts'] = __proxy__['junos.get_serialized_facts']()
        ret['out'] = True
    except Exception as exception:
        ret['message'] = 'Could not display facts due to "{0}"'.format(
            exception)
        ret['out'] = False
    return ret


def rpc(cmd=None, dest=None, **kwargs):
    '''
    This function executes the RPC provided as arguments on the junos device.
    The returned data can be stored in a file.

    cmd
        The RPC to be executed

    dest
        Destination file where the RPC output is stored. Note that the file
        will be stored on the proxy minion. To push the files to the master use
        :py:func:`cp.push <salt.modules.cp.push>`.

    format : xml
        The format in which the RPC reply is received from the device

    dev_timeout : 30
        The NETCONF RPC timeout (in seconds)

    filter
        Used with the ``get-config`` RPC to get specific configuration

    terse : False
        Amount of information you want

    interface_name
      Name of the interface to query

    CLI Example:

    .. code-block:: bash

        salt 'device' junos.rpc get_config /var/log/config.txt format=text filter='<configuration><system/></configuration>'
        salt 'device' junos.rpc get-interface-information /home/user/interface.xml interface_name='lo0' terse=True
        salt 'device' junos.rpc get-chassis-inventory
    '''

    conn = __proxy__['junos.conn']()
    ret = dict()
    ret['out'] = True

    if cmd is None:
        ret['message'] = 'Please provide the rpc to execute.'
        ret['out'] = False
        return ret

    format_ = kwargs.pop('format', 'xml')
    if not format_:
        format_ = 'xml'

    op = dict()
    if '__pub_arg' in kwargs:
        if kwargs['__pub_arg']:
            if isinstance(kwargs['__pub_arg'][-1], dict):
                op.update(kwargs['__pub_arg'][-1])
    elif '__pub_schedule' in kwargs:
        for key, value in six.iteritems(kwargs):
            if not key.startswith('__pub_'):
                op[key] = value
    else:
        op.update(kwargs)
    op['dev_timeout'] = six.text_type(op.pop('timeout', conn.timeout))

    if cmd in ['get-config', 'get_config']:
        filter_reply = None
        if 'filter' in op:
            filter_reply = etree.XML(op['filter'])
            del op['filter']

        op.update({'format': format_})
        try:
            reply = getattr(
                conn.rpc,
                cmd.replace('-',
                            '_'))(filter_reply,
                                  options=op)
        except Exception as exception:
            ret['message'] = 'RPC execution failed due to "{0}"'.format(
                exception)
            ret['out'] = False
            return ret
    else:
        op['dev_timeout'] = int(op['dev_timeout'])
        if 'filter' in op:
            log.warning(
                'Filter ignored as it is only used with "get-config" rpc')
        try:
            reply = getattr(
                conn.rpc,
                cmd.replace('-',
                            '_'))({'format': format_},
                                  **op)
        except Exception as exception:
            ret['message'] = 'RPC execution failed due to "{0}"'.format(
                exception)
            ret['out'] = False
            return ret

    if format_ == 'text':
        # Earlier it was ret['message']
        ret['rpc_reply'] = reply.text
    elif format_ == 'json':
        # Earlier it was ret['message']
        ret['rpc_reply'] = reply
    else:
        # Earlier it was ret['message']
        ret['rpc_reply'] = jxmlease.parse(etree.tostring(reply))

    if dest:
        if format_ == 'text':
            write_response = reply.text
<<<<<<< HEAD
        elif format == 'json':
            write_response = salt.utils.json.dumps(reply, indent=1)
        else:
            write_response = etree.tostring(reply)
        with salt.utils.files.fopen(dest, 'w') as fp:
            fp.write(salt.utils.stringutils.to_str(write_response))
=======
        elif format_ == 'json':
            write_response = json.dumps(reply, indent=1)
        else:
            write_response = etree.tostring(reply)
        with salt.utils.fopen(dest, 'w') as fp:
            fp.write(write_response)
>>>>>>> a2b58829
    return ret


def set_hostname(hostname=None, **kwargs):
    '''
    Set the device's hostname

    hostname
        The name to be set

    dev_timeout : 30
        The NETCONF RPC timeout (in seconds)

    comment
        Provide a comment to the commit

    confirm
      Provide time in minutes for commit confirmation. If this option is
      specified, the commit will be rolled back in the specified amount of time
      unless the commit is confirmed.

    CLI Example:

    .. code-block:: bash

        salt 'device_name' junos.set_hostname salt-device
    '''
    conn = __proxy__['junos.conn']()
    ret = dict()
    if hostname is None:
        ret['message'] = 'Please provide the hostname.'
        ret['out'] = False
        return ret

    op = dict()
    if '__pub_arg' in kwargs:
        if kwargs['__pub_arg']:
            if isinstance(kwargs['__pub_arg'][-1], dict):
                op.update(kwargs['__pub_arg'][-1])
    else:
        op.update(kwargs)

    # Added to recent versions of JunOs
    # Use text format instead
    set_string = 'set system host-name {0}'.format(hostname)
    try:
        conn.cu.load(set_string, format='set')
    except Exception as exception:
        ret['message'] = 'Could not load configuration due to error "{0}"'.format(
            exception)
        ret['out'] = False
        return ret

    try:
        commit_ok = conn.cu.commit_check()
    except Exception as exception:
        ret['message'] = 'Could not commit check due to error "{0}"'.format(
            exception)
        ret['out'] = False
        return ret

    if commit_ok:
        try:
            conn.cu.commit(**op)
            ret['message'] = 'Successfully changed hostname.'
            ret['out'] = True
        except Exception as exception:
            ret['out'] = False
            ret['message'] = 'Successfully loaded host-name but commit failed with "{0}"'.format(
                exception)
            return ret
    else:
        ret['out'] = False
        ret[
            'message'] = 'Successfully loaded host-name but pre-commit check failed.'
        conn.cu.rollback()
    return ret


def commit(**kwargs):
    '''
    To commit the changes loaded in the candidate configuration.

    dev_timeout : 30
        The NETCONF RPC timeout (in seconds)

    comment
      Provide a comment for the commit

    confirm
      Provide time in minutes for commit confirmation. If this option is
      specified, the commit will be rolled back in the specified amount of time
      unless the commit is confirmed.

    sync : False
      When ``True``, on dual control plane systems, requests that the candidate
      configuration on one control plane be copied to the other control plane,
      checked for correct syntax, and committed on both Routing Engines.

    force_sync : False
      When ``True``, on dual control plane systems, force the candidate
      configuration on one control plane to be copied to the other control
      plane.

    full
      When ``True``, requires all the daemons to check and evaluate the new
      configuration.

    detail
      When ``True``, return commit detail

    CLI Examples:

    .. code-block:: bash

        salt 'device_name' junos.commit comment='Commiting via saltstack' detail=True
        salt 'device_name' junos.commit dev_timeout=60 confirm=10
        salt 'device_name' junos.commit sync=True dev_timeout=90
    '''

    conn = __proxy__['junos.conn']()
    ret = {}
    op = dict()
    if '__pub_arg' in kwargs:
        if kwargs['__pub_arg']:
            if isinstance(kwargs['__pub_arg'][-1], dict):
                op.update(kwargs['__pub_arg'][-1])
    else:
        op.update(kwargs)

    op['detail'] = op.get('detail', False)

    try:
        commit_ok = conn.cu.commit_check()
    except Exception as exception:
        ret['message'] = 'Could not perform commit check due to "{0}"'.format(
            exception)
        ret['out'] = False
        return ret

    if commit_ok:
        try:
            commit = conn.cu.commit(**op)
            ret['out'] = True
            if commit:
                if op['detail']:
                    ret['message'] = jxmlease.parse(etree.tostring(commit))
                else:
                    ret['message'] = 'Commit Successful.'
            else:
                ret['message'] = 'Commit failed.'
                ret['out'] = False
        except Exception as exception:
            ret['out'] = False
            ret['message'] = \
                'Commit check succeeded but actual commit failed with "{0}"' \
                .format(exception)
    else:
        ret['out'] = False
        ret['message'] = 'Pre-commit check failed.'
        conn.cu.rollback()
    return ret


def rollback(**kwargs):
    '''
    Roll back the last committed configuration changes and commit

    id : 0
        The rollback ID value (0-49)

    dev_timeout : 30
        The NETCONF RPC timeout (in seconds)

    comment
      Provide a comment for the commit

    confirm
      Provide time in minutes for commit confirmation. If this option is
      specified, the commit will be rolled back in the specified amount of time
      unless the commit is confirmed.

    diffs_file
      Path to the file where the diff (difference in old configuration and the
      committed configuration) will be stored. Note that the file will be
      stored on the proxy minion. To push the files to the master use
      :py:func:`cp.push <salt.modules.cp.push>`.

    CLI Example:

    .. code-block:: bash

        salt 'device_name' junos.rollback 10
    '''
    id_ = kwargs.pop('id', 0)

    ret = dict()
    conn = __proxy__['junos.conn']()

    op = dict()
    if '__pub_arg' in kwargs:
        if kwargs['__pub_arg']:
            if isinstance(kwargs['__pub_arg'][-1], dict):
                op.update(kwargs['__pub_arg'][-1])
    else:
        op.update(kwargs)

    try:
        ret['out'] = conn.cu.rollback(id_)
    except Exception as exception:
        ret['message'] = 'Rollback failed due to "{0}"'.format(exception)
        ret['out'] = False
        return ret

    if ret['out']:
        ret['message'] = 'Rollback successful'
    else:
        ret['message'] = 'Rollback failed'
        return ret

    if 'diffs_file' in op and op['diffs_file'] is not None:
        diff = conn.cu.diff()
        if diff is not None:
<<<<<<< HEAD
            with salt.utils.files.fopen(op['diffs_file'], 'w') as fp:
                fp.write(salt.utils.stringutils.to_str(diff))
=======
            with salt.utils.fopen(op['diffs_file'], 'w') as fp:
                fp.write(diff)
>>>>>>> a2b58829
        else:
            log.info(
                'No diff between current configuration and \
                rollbacked configuration, so no diff file created')

    try:
        commit_ok = conn.cu.commit_check()
    except Exception as exception:
        ret['message'] = 'Could not commit check due to "{0}"'.format(
            exception)
        ret['out'] = False
        return ret

    if commit_ok:
        try:
            conn.cu.commit(**op)
            ret['out'] = True
        except Exception as exception:
            ret['out'] = False
            ret['message'] = \
                'Rollback successful but commit failed with error "{0}"'\
                .format(exception)
            return ret
    else:
        ret['message'] = 'Rollback succesfull but pre-commit check failed.'
        ret['out'] = False
    return ret


def diff(**kwargs):
    '''
    Returns the difference between the candidate and the current configuration

    id : 0
        The rollback ID value (0-49)

    CLI Example:

    .. code-block:: bash

        salt 'device_name' junos.diff 3
    '''
    kwargs = salt.utils.clean_kwargs(**kwargs)
    id_ = kwargs.pop('id', 0)
    if kwargs:
        salt.utils.invalid_kwargs(kwargs)

    conn = __proxy__['junos.conn']()
    ret = dict()
    ret['out'] = True
    try:
        ret['message'] = conn.cu.diff(rb_id=id_)
    except Exception as exception:
        ret['message'] = 'Could not get diff with error "{0}"'.format(
            exception)
        ret['out'] = False

    return ret


def ping(dest_ip=None, **kwargs):
    '''
    Send a ping RPC to a device

    dest_ip
      The IP of the device to ping

    dev_timeout : 30
        The NETCONF RPC timeout (in seconds)

    rapid : False
        When ``True``, executes ping at 100pps instead of 1pps

    ttl
        Maximum number of IP routers (IP hops) allowed between source and
        destination

    routing_instance
      Name of the routing instance to use to send the ping

    interface
      Interface used to send traffic

    count : 5
      Number of packets to send

    CLI Examples:

    .. code-block:: bash

        salt 'device_name' junos.ping '8.8.8.8' count=5
        salt 'device_name' junos.ping '8.8.8.8' ttl=1 rapid=True
    '''
    conn = __proxy__['junos.conn']()
    ret = dict()

    if dest_ip is None:
        ret['message'] = 'Please specify the destination ip to ping.'
        ret['out'] = False
        return ret

    op = {'host': dest_ip}
    if '__pub_arg' in kwargs:
        if kwargs['__pub_arg']:
            if isinstance(kwargs['__pub_arg'][-1], dict):
                op.update(kwargs['__pub_arg'][-1])
    else:
        op.update(kwargs)

    op['count'] = six.text_type(op.pop('count', 5))
    if 'ttl' in op:
        op['ttl'] = six.text_type(op['ttl'])

    ret['out'] = True
    try:
        ret['message'] = jxmlease.parse(etree.tostring(conn.rpc.ping(**op)))
    except Exception as exception:
        ret['message'] = 'Execution failed due to "{0}"'.format(exception)
        ret['out'] = False
    return ret


def cli(command=None, **kwargs):
    '''
    Executes the CLI commands and returns the output in specified format. \
    (default is text) The output can also be stored in a file.

    command (required)
        The command to execute on the Junos CLI

    format : text
        Format in which to get the CLI output (either ``text`` or ``xml``)

    dev_timeout : 30
        The NETCONF RPC timeout (in seconds)

    dest
        Destination file where the RPC output is stored. Note that the file
        will be stored on the proxy minion. To push the files to the master use
        :py:func:`cp.push <salt.modules.cp.push>`.

    CLI Examples:

    .. code-block:: bash

        salt 'device_name' junos.cli 'show system commit'
        salt 'device_name' junos.cli 'show version' dev_timeout=40
        salt 'device_name' junos.cli 'show system alarms' format=xml dest=/home/user/cli_output.txt
    '''
    conn = __proxy__['junos.conn']()

    format_ = kwargs.pop('format', 'text')
    if not format_:
        format_ = 'text'

    ret = dict()
    if command is None:
        ret['message'] = 'Please provide the CLI command to be executed.'
        ret['out'] = False
        return ret

    op = dict()
    if '__pub_arg' in kwargs:
        if kwargs['__pub_arg']:
            if isinstance(kwargs['__pub_arg'][-1], dict):
                op.update(kwargs['__pub_arg'][-1])
    else:
        op.update(kwargs)

    try:
        result = conn.cli(command, format_, warning=False)
    except Exception as exception:
        ret['message'] = 'Execution failed due to "{0}"'.format(exception)
        ret['out'] = False
        return ret

    if format_ == 'text':
        ret['message'] = result
    else:
        result = etree.tostring(result)
        ret['message'] = jxmlease.parse(result)

    if 'dest' in op and op['dest'] is not None:
<<<<<<< HEAD
        with salt.utils.files.fopen(op['dest'], 'w') as fp:
            fp.write(salt.utils.stringutils.to_str(result))
=======
        with salt.utils.fopen(op['dest'], 'w') as fp:
            fp.write(result)
>>>>>>> a2b58829

    ret['out'] = True
    return ret


def shutdown(**kwargs):
    '''
    Shut down (power off) or reboot a device running Junos OS. This includes
    all Routing Engines in a Virtual Chassis or a dual Routing Engine system.

      .. note::
          One of ``shutdown`` or ``reboot`` must be set to ``True`` or no
          action will be taken.

    shutdown : False
      Set this to ``True`` if you want to shutdown the machine. This is a
      safety mechanism so that the user does not accidentally shutdown the
      junos device.

    reboot : False
      If ``True``, reboot instead of shutting down

    at
      Used when rebooting, to specify the date and time the reboot should take
      place. The value of this option must match the JunOS CLI reboot syntax.

    in_min
        Used when shutting down. Specify the delay (in minutes) before the
        device will be shut down.

    CLI Examples:

    .. code-block:: bash

        salt 'device_name' junos.shutdown reboot=True
        salt 'device_name' junos.shutdown shutdown=True in_min=10
        salt 'device_name' junos.shutdown shutdown=True
    '''
    conn = __proxy__['junos.conn']()
    ret = dict()
    sw = SW(conn)

    op = dict()
    if '__pub_arg' in kwargs:
        if kwargs['__pub_arg']:
            if isinstance(kwargs['__pub_arg'][-1], dict):
                op.update(kwargs['__pub_arg'][-1])
    else:
        op.update(kwargs)
    if 'shutdown' not in op and 'reboot' not in op:
        ret['message'] = \
            'Provide either one of the arguments: shutdown or reboot.'
        ret['out'] = False
        return ret

    try:
        if 'reboot' in op and op['reboot']:
            shut = sw.reboot
        elif 'shutdown' in op and op['shutdown']:
            shut = sw.poweroff
        else:
            ret['message'] = 'Nothing to be done.'
            ret['out'] = False
            return ret

        if 'in_min' in op:
            shut(in_min=op['in_min'])
        elif 'at' in op:
            shut(at=op['at'])
        else:
            shut()
        ret['message'] = 'Successfully powered off/rebooted.'
        ret['out'] = True
    except Exception as exception:
        ret['message'] = \
            'Could not poweroff/reboot beacause "{0}"'.format(exception)
        ret['out'] = False
    return ret


def install_config(path=None, **kwargs):
    '''
    Installs the given configuration file into the candidate configuration.
    Commits the changes if the commit checks or throws an error.

    path (required)
        Path where the configuration/template file is present. If the file has
        a ``.conf`` extension, the content is treated as text format. If the
        file has a ``.xml`` extension, the content is treated as XML format. If
        the file has a ``.set`` extension, the content is treated as Junos OS
        ``set`` commands.

    mode : exclusive
        The mode in which the configuration is locked. Can be one of
        ``private``, ``dynamic``, ``batch``, ``exclusive``.

    dev_timeout : 30
        Set NETCONF RPC timeout. Can be used for commands which take a while to
        execute.

    overwrite : False
        Set to ``True`` if you want this file is to completely replace the
        configuration file.

    replace : False
        Specify whether the configuration file uses ``replace:`` statements. If
        ``True``, only those statements under the ``replace`` tag will be
        changed.

    format
        Determines the format of the contents

    update : False
        Compare a complete loaded configuration against the candidate
        configuration. For each hierarchy level or configuration object that is
        different in the two configurations, the version in the loaded
        configuration replaces the version in the candidate configuration. When
        the configuration is later committed, only system processes that are
        affected by the changed configuration elements parse the new
        configuration. This action is supported from PyEZ 2.1.

    comment
      Provide a comment for the commit

    confirm
      Provide time in minutes for commit confirmation. If this option is
      specified, the commit will be rolled back in the specified amount of time
      unless the commit is confirmed.

    diffs_file
      Path to the file where the diff (difference in old configuration and the
      committed configuration) will be stored. Note that the file will be
      stored on the proxy minion. To push the files to the master use
      :py:func:`cp.push <salt.modules.cp.push>`.

    template_vars
      Variables to be passed into the template processing engine in addition to
      those present in pillar, the minion configuration, grains, etc.  You may
      reference these variables in your template like so:

      .. code-block:: jinja

          {{ template_vars["var_name"] }}

    CLI Examples:

    .. code-block:: bash

        salt 'device_name' junos.install_config 'salt://production/network/routers/config.set'
        salt 'device_name' junos.install_config 'salt://templates/replace_config.conf' replace=True comment='Committed via SaltStack'
        salt 'device_name' junos.install_config 'salt://my_new_configuration.conf' dev_timeout=300 diffs_file='/salt/confs/old_config.conf' overwrite=True
        salt 'device_name' junos.install_config 'salt://syslog_template.conf' template_vars='{"syslog_host": "10.180.222.7"}'
    '''
    conn = __proxy__['junos.conn']()
    ret = dict()
    ret['out'] = True

    if path is None:
        ret['message'] = \
            'Please provide the salt path where the configuration is present'
        ret['out'] = False
        return ret

    op = dict()
    if '__pub_arg' in kwargs:
        if kwargs['__pub_arg']:
            if isinstance(kwargs['__pub_arg'][-1], dict):
                op.update(kwargs['__pub_arg'][-1])
    else:
        op.update(kwargs)

    template_vars = dict()
    if "template_vars" in op:
        template_vars = op["template_vars"]

    template_cached_path = salt.utils.files.mkstemp()
    __salt__['cp.get_template'](
        path,
        template_cached_path,
        template_vars=template_vars)

    if not os.path.isfile(template_cached_path):
        ret['message'] = 'Invalid file path.'
        ret['out'] = False
        return ret

    if os.path.getsize(template_cached_path) == 0:
        ret['message'] = 'Template failed to render'
        ret['out'] = False
        return ret

    write_diff = ''
    if 'diffs_file' in op and op['diffs_file'] is not None:
        write_diff = op['diffs_file']
        del op['diffs_file']

    op['path'] = template_cached_path

    if 'format' not in op:
        if path.endswith('set'):
            template_format = 'set'
        elif path.endswith('xml'):
            template_format = 'xml'
        else:
            template_format = 'text'

        op['format'] = template_format

    if 'replace' in op and op['replace']:
        op['merge'] = False
        del op['replace']
    elif 'overwrite' in op and op['overwrite']:
        op['overwrite'] = True
    elif 'overwrite' in op and not op['overwrite']:
        op['merge'] = True
        del op['overwrite']

    db_mode = op.pop('mode', 'exclusive')
    with Config(conn, mode=db_mode) as cu:
        try:
            cu.load(**op)

        except Exception as exception:
            ret['message'] = 'Could not load configuration due to : "{0}"'.format(
                exception)
            ret['format'] = template_format
            ret['out'] = False
            return ret

        finally:
<<<<<<< HEAD
            salt.utils.files.safe_rm(template_cached_path)
=======
            salt.utils.safe_rm(template_cached_path)
>>>>>>> a2b58829

        config_diff = cu.diff()
        if config_diff is None:
            ret['message'] = 'Configuration already applied!'
            ret['out'] = True
            return ret

        commit_params = {}
        if 'confirm' in op:
            commit_params['confirm'] = op['confirm']
        if 'comment' in op:
            commit_params['comment'] = op['comment']

        try:
            check = cu.commit_check()
        except Exception as exception:
            ret['message'] = \
                'Commit check threw the following exception: "{0}"'\
                .format(exception)

            ret['out'] = False
            return ret

        if check:
            try:
                cu.commit(**commit_params)
                ret['message'] = 'Successfully loaded and committed!'
            except Exception as exception:
                ret['message'] = \
                    'Commit check successful but commit failed with "{0}"'\
                    .format(exception)
                ret['out'] = False
                return ret
        else:
            ret['message'] = 'Loaded configuration but commit check failed.'
            ret['out'] = False
            cu.rollback()

        try:
            if write_diff and config_diff is not None:
<<<<<<< HEAD
                with salt.utils.files.fopen(write_diff, 'w') as fp:
                    fp.write(salt.utils.stringutils.to_str(config_diff))
=======
                with salt.utils.fopen(write_diff, 'w') as fp:
                    fp.write(config_diff)
>>>>>>> a2b58829
        except Exception as exception:
            ret['message'] = 'Could not write into diffs_file due to: "{0}"'.format(
                exception)
            ret['out'] = False

    return ret


def zeroize():
    '''
    Resets the device to default factory settings

    CLI Example:

    .. code-block:: bash

        salt 'device_name' junos.zeroize
    '''
    conn = __proxy__['junos.conn']()
    ret = dict()
    ret['out'] = True
    try:
        conn.cli('request system zeroize')
        ret['message'] = 'Completed zeroize and rebooted'
    except Exception as exception:
        ret['message'] = 'Could not zeroize due to : "{0}"'.format(exception)
        ret['out'] = False

    return ret


def install_os(path=None, **kwargs):
    '''
    Installs the given image on the device. After the installation is complete\
     the device is rebooted,
    if reboot=True is given as a keyworded argument.

    path (required)
        Path where the image file is present on the proxy minion

    dev_timeout : 30
        The NETCONF RPC timeout (in seconds)

    reboot : False
        Whether to reboot after installation

    no_copy : False
        If ``True`` the software package will not be SCP’d to the device

    CLI Examples:

    .. code-block:: bash

        salt 'device_name' junos.install_os 'salt://images/junos_image.tgz' reboot=True
        salt 'device_name' junos.install_os 'salt://junos_16_1.tgz' dev_timeout=300
    '''
    conn = __proxy__['junos.conn']()
    ret = dict()
    ret['out'] = True

    if path is None:
        ret['message'] = \
            'Please provide the salt path where the junos image is present.'
        ret['out'] = False
        return ret

    image_cached_path = salt.utils.files.mkstemp()
    __salt__['cp.get_file'](path, image_cached_path)

    if not os.path.isfile(image_cached_path):
        ret['message'] = 'Invalid image path.'
        ret['out'] = False
        return ret

    if os.path.getsize(image_cached_path) == 0:
        ret['message'] = 'Failed to copy image'
        ret['out'] = False
        return ret
    path = image_cached_path

    op = dict()
    if '__pub_arg' in kwargs:
        if kwargs['__pub_arg']:
            if isinstance(kwargs['__pub_arg'][-1], dict):
                op.update(kwargs['__pub_arg'][-1])
    else:
        op.update(kwargs)

    try:
        conn.sw.install(path, progress=True)
        ret['message'] = 'Installed the os.'
    except Exception as exception:
        ret['message'] = 'Installation failed due to: "{0}"'.format(exception)
        ret['out'] = False
        return ret
    finally:
<<<<<<< HEAD
        salt.utils.files.safe_rm(image_cached_path)
=======
        salt.utils.safe_rm(image_cached_path)
>>>>>>> a2b58829

    if 'reboot' in op and op['reboot'] is True:
        try:
            conn.sw.reboot()
        except Exception as exception:
            ret['message'] = \
                'Installation successful but reboot failed due to : "{0}"' \
                .format(exception)
            ret['out'] = False
            return ret
        ret['message'] = 'Successfully installed and rebooted!'
    return ret


def file_copy(src=None, dest=None):
    '''
    Copies the file from the local device to the junos device

    src
        The source path where the file is kept.

    dest
        The destination path on the where the file will be copied

    CLI Example:

    .. code-block:: bash

        salt 'device_name' junos.file_copy /home/m2/info.txt info_copy.txt
    '''
    conn = __proxy__['junos.conn']()
    ret = dict()
    ret['out'] = True

    if src is None:
        ret['message'] = \
            'Please provide the absolute path of the file to be copied.'
        ret['out'] = False
        return ret
    if not os.path.isfile(src):
        ret['message'] = 'Invalid source file path'
        ret['out'] = False
        return ret

    if dest is None:
        ret['message'] = \
            'Please provide the absolute path of the destination where the file is to be copied.'
        ret['out'] = False
        return ret

    try:
        with SCP(conn, progress=True) as scp:
            scp.put(src, dest)
        ret['message'] = 'Successfully copied file from {0} to {1}'.format(
            src, dest)
    except Exception as exception:
        ret['message'] = 'Could not copy file : "{0}"'.format(exception)
        ret['out'] = False
    return ret


def lock():
    '''
    Attempts an exclusive lock on the candidate configuration. This
    is a non-blocking call.

    .. note::
        When locking, it is important to remember to call
        :py:func:`junos.unlock <salt.modules.junos.unlock>` once finished. If
        locking during orchestration, remember to include a step in the
        orchestration job to unlock.

    CLI Example:

    .. code-block:: bash

        salt 'device_name' junos.lock
    '''
    conn = __proxy__['junos.conn']()
    ret = dict()
    ret['out'] = True
    try:
        conn.cu.lock()
        ret['message'] = "Successfully locked the configuration."
    except jnpr.junos.exception.LockError as exception:
        ret['message'] = 'Could not gain lock due to : "{0}"'.format(exception)
        ret['out'] = False

    return ret


def unlock():
    '''
    Unlocks the candidate configuration.

    CLI Example:

    .. code-block:: bash

        salt 'device_name' junos.unlock
    '''
    conn = __proxy__['junos.conn']()
    ret = dict()
    ret['out'] = True
    try:
        conn.cu.unlock()
        ret['message'] = "Successfully unlocked the configuration."
    except jnpr.junos.exception.UnlockError as exception:
        ret['message'] = \
            'Could not unlock configuration due to : "{0}"'.format(exception)
        ret['out'] = False

    return ret


def load(path=None, **kwargs):
    '''
    Loads the configuration from the file provided onto the device.

    path (required)
        Path where the configuration/template file is present. If the file has
        a ``.conf`` extension, the content is treated as text format. If the
        file has a ``.xml`` extension, the content is treated as XML format. If
        the file has a ``.set`` extension, the content is treated as Junos OS
        ``set`` commands.

    overwrite : False
        Set to ``True`` if you want this file is to completely replace the
        configuration file.

    replace : False
        Specify whether the configuration file uses ``replace:`` statements. If
        ``True``, only those statements under the ``replace`` tag will be
        changed.

    format
        Determines the format of the contents

    update : False
        Compare a complete loaded configuration against the candidate
        configuration. For each hierarchy level or configuration object that is
        different in the two configurations, the version in the loaded
        configuration replaces the version in the candidate configuration. When
        the configuration is later committed, only system processes that are
        affected by the changed configuration elements parse the new
        configuration. This action is supported from PyEZ 2.1.

    template_vars
      Variables to be passed into the template processing engine in addition to
      those present in pillar, the minion configuration, grains, etc.  You may
      reference these variables in your template like so:

      .. code-block:: jinja

          {{ template_vars["var_name"] }}

    CLI Examples:

    .. code-block:: bash

        salt 'device_name' junos.load 'salt://production/network/routers/config.set'

        salt 'device_name' junos.load 'salt://templates/replace_config.conf' replace=True

        salt 'device_name' junos.load 'salt://my_new_configuration.conf' overwrite=True

        salt 'device_name' junos.load 'salt://syslog_template.conf' template_vars='{"syslog_host": "10.180.222.7"}'
    '''
    conn = __proxy__['junos.conn']()
    ret = dict()
    ret['out'] = True

    if path is None:
        ret['message'] = \
            'Please provide the salt path where the configuration is present'
        ret['out'] = False
        return ret

    op = dict()
    if '__pub_arg' in kwargs:
        if kwargs['__pub_arg']:
            if isinstance(kwargs['__pub_arg'][-1], dict):
                op.update(kwargs['__pub_arg'][-1])
    else:
        op.update(kwargs)

    template_vars = dict()
    if "template_vars" in op:
        template_vars = op["template_vars"]

    template_cached_path = salt.utils.files.mkstemp()
    __salt__['cp.get_template'](
        path,
        template_cached_path,
        template_vars=template_vars)

    if not os.path.isfile(template_cached_path):
        ret['message'] = 'Invalid file path.'
        ret['out'] = False
        return ret

    if os.path.getsize(template_cached_path) == 0:
        ret['message'] = 'Template failed to render'
        ret['out'] = False
        return ret

    op['path'] = template_cached_path

    if 'format' not in op:
        if path.endswith('set'):
            template_format = 'set'
        elif path.endswith('xml'):
            template_format = 'xml'
        else:
            template_format = 'text'

        op['format'] = template_format

    if 'replace' in op and op['replace']:
        op['merge'] = False
        del op['replace']
    elif 'overwrite' in op and op['overwrite']:
        op['overwrite'] = True
    elif 'overwrite' in op and not op['overwrite']:
        op['merge'] = True
        del op['overwrite']

    try:
        conn.cu.load(**op)
        ret['message'] = "Successfully loaded the configuration."
    except Exception as exception:
        ret['message'] = 'Could not load configuration due to : "{0}"'.format(
            exception)
        ret['format'] = template_format
        ret['out'] = False
        return ret
    finally:
<<<<<<< HEAD
        salt.utils.files.safe_rm(template_cached_path)
=======
        salt.utils.safe_rm(template_cached_path)
>>>>>>> a2b58829

    return ret


def commit_check():
    '''
    Perform a commit check on the configuration

    CLI Example:

    .. code-block:: bash

        salt 'device_name' junos.commit_check
    '''
    conn = __proxy__['junos.conn']()
    ret = dict()
    ret['out'] = True
    try:
        conn.cu.commit_check()
        ret['message'] = 'Commit check succeeded.'
    except Exception as exception:
        ret['message'] = 'Commit check failed with {0}'.format(exception)
        ret['out'] = False

    return ret<|MERGE_RESOLUTION|>--- conflicted
+++ resolved
@@ -46,13 +46,6 @@
 except ImportError:
     HAS_JUNOS = False
 
-<<<<<<< HEAD
-=======
-# Import salt libraries
-import salt.utils
-import salt.utils.files
-
->>>>>>> a2b58829
 # Set up logging
 log = logging.getLogger(__name__)
 
@@ -239,21 +232,12 @@
     if dest:
         if format_ == 'text':
             write_response = reply.text
-<<<<<<< HEAD
-        elif format == 'json':
+        elif format_ == 'json':
             write_response = salt.utils.json.dumps(reply, indent=1)
         else:
             write_response = etree.tostring(reply)
         with salt.utils.files.fopen(dest, 'w') as fp:
             fp.write(salt.utils.stringutils.to_str(write_response))
-=======
-        elif format_ == 'json':
-            write_response = json.dumps(reply, indent=1)
-        else:
-            write_response = etree.tostring(reply)
-        with salt.utils.fopen(dest, 'w') as fp:
-            fp.write(write_response)
->>>>>>> a2b58829
     return ret
 
 
@@ -477,13 +461,8 @@
     if 'diffs_file' in op and op['diffs_file'] is not None:
         diff = conn.cu.diff()
         if diff is not None:
-<<<<<<< HEAD
             with salt.utils.files.fopen(op['diffs_file'], 'w') as fp:
                 fp.write(salt.utils.stringutils.to_str(diff))
-=======
-            with salt.utils.fopen(op['diffs_file'], 'w') as fp:
-                fp.write(diff)
->>>>>>> a2b58829
         else:
             log.info(
                 'No diff between current configuration and \
@@ -667,13 +646,8 @@
         ret['message'] = jxmlease.parse(result)
 
     if 'dest' in op and op['dest'] is not None:
-<<<<<<< HEAD
         with salt.utils.files.fopen(op['dest'], 'w') as fp:
             fp.write(salt.utils.stringutils.to_str(result))
-=======
-        with salt.utils.fopen(op['dest'], 'w') as fp:
-            fp.write(result)
->>>>>>> a2b58829
 
     ret['out'] = True
     return ret
@@ -904,11 +878,7 @@
             return ret
 
         finally:
-<<<<<<< HEAD
             salt.utils.files.safe_rm(template_cached_path)
-=======
-            salt.utils.safe_rm(template_cached_path)
->>>>>>> a2b58829
 
         config_diff = cu.diff()
         if config_diff is None:
@@ -949,13 +919,8 @@
 
         try:
             if write_diff and config_diff is not None:
-<<<<<<< HEAD
                 with salt.utils.files.fopen(write_diff, 'w') as fp:
                     fp.write(salt.utils.stringutils.to_str(config_diff))
-=======
-                with salt.utils.fopen(write_diff, 'w') as fp:
-                    fp.write(config_diff)
->>>>>>> a2b58829
         except Exception as exception:
             ret['message'] = 'Could not write into diffs_file due to: "{0}"'.format(
                 exception)
@@ -1052,11 +1017,7 @@
         ret['out'] = False
         return ret
     finally:
-<<<<<<< HEAD
         salt.utils.files.safe_rm(image_cached_path)
-=======
-        salt.utils.safe_rm(image_cached_path)
->>>>>>> a2b58829
 
     if 'reboot' in op and op['reboot'] is True:
         try:
@@ -1294,11 +1255,7 @@
         ret['out'] = False
         return ret
     finally:
-<<<<<<< HEAD
         salt.utils.files.safe_rm(template_cached_path)
-=======
-        salt.utils.safe_rm(template_cached_path)
->>>>>>> a2b58829
 
     return ret
 

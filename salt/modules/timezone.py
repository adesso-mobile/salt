--- conflicted
+++ resolved
@@ -495,18 +495,6 @@
 
         salt '*' timezone.set_hwclock UTC
     '''
-<<<<<<< HEAD
-    os_family = __grains__['os_family']
-    if os_family in ('AIX', 'NILinuxRT'):
-        if clock.lower() != 'utc':
-            raise SaltInvocationError(
-                'UTC is the only permitted value'
-            )
-        return True
-
-    timezone = get_zone()
-=======
->>>>>>> df2a1563
 
     if salt.utils.which('timedatectl'):
         cmd = ['timedatectl', 'set-local-rtc',

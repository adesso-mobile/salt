# -*- coding: utf-8 -*-
'''
Module for managing timezone on POSIX-like systems.
'''

# Import Python libs
from __future__ import absolute_import, print_function, unicode_literals
import filecmp
import os
import errno
import logging
import re
import string

# Import salt libs
import salt.utils.files
import salt.utils.hashutils
import salt.utils.itertools
import salt.utils.path
import salt.utils.platform
import salt.utils.stringutils
from salt.exceptions import SaltInvocationError, CommandExecutionError

log = logging.getLogger(__name__)

__virtualname__ = 'timezone'


def __virtual__():
    '''
    Only work on POSIX-like systems
    '''
    if salt.utils.platform.is_windows():
        return (False, 'The timezone execution module failed to load: '
                       'win_timezone.py should replace this module on Windows.'
                       'There was a problem loading win_timezone.py.')

    if salt.utils.platform.is_darwin():
        return (False, 'The timezone execution module failed to load: '
                       'mac_timezone.py should replace this module on macOS.'
                       'There was a problem loading mac_timezone.py.')

    return __virtualname__


def _timedatectl():
    '''
    get the output of timedatectl
    '''
    ret = __salt__['cmd.run_all'](['timedatectl'], python_shell=False)

    if ret['retcode'] != 0:
        msg = 'timedatectl failed: {0}'.format(ret['stderr'])
        raise CommandExecutionError(msg)

    return ret


def _get_zone_solaris():
    tzfile = '/etc/TIMEZONE'
    with salt.utils.files.fopen(tzfile, 'r') as fp_:
        for line in fp_:
            line = salt.utils.stringutils.to_unicode(line)
            if 'TZ=' in line:
                zonepart = line.rstrip('\n').split('=')[-1]
                return zonepart.strip('\'"') or 'UTC'
    raise CommandExecutionError('Unable to get timezone from ' + tzfile)


def _get_adjtime_timezone():
    '''
    Return the timezone in /etc/adjtime of the system clock
    '''
    adjtime_file = '/etc/adjtime'
    if os.path.exists(adjtime_file):
        cmd = ['tail', '-n', '1', adjtime_file]
        return __salt__['cmd.run'](cmd, python_shell=False)
    elif os.path.exists('/dev/rtc'):
        raise CommandExecutionError(
            'Unable to get hwclock timezone from ' + adjtime_file
        )
    else:
        # There is no RTC.
        return None


def _get_zone_sysconfig():
    tzfile = '/etc/sysconfig/clock'
    with salt.utils.files.fopen(tzfile, 'r') as fp_:
        for line in fp_:
            line = salt.utils.stringutils.to_unicode(line)
            if re.match(r'^\s*#', line):
                continue
            if 'ZONE' in line and '=' in line:
                zonepart = line.rstrip('\n').split('=')[-1]
                return zonepart.strip('\'"') or 'UTC'
    raise CommandExecutionError('Unable to get timezone from ' + tzfile)


def _get_zone_etc_localtime():
    tzfile = _get_localtime_path()
    tzdir = '/usr/share/zoneinfo/'
    tzdir_len = len(tzdir)
    try:
        olson_name = os.path.normpath(
            os.path.join('/etc', os.readlink(tzfile))
        )
        if olson_name.startswith(tzdir):
            return olson_name[tzdir_len:]
    except OSError as exc:
        if exc.errno == errno.ENOENT:
            if 'FreeBSD' in __grains__['os_family']:
                return get_zonecode()
            raise CommandExecutionError(tzfile + ' does not exist')
        elif exc.errno == errno.EINVAL:
            if 'FreeBSD' in __grains__['os_family']:
                return get_zonecode()
            log.warning(
                tzfile + ' is not a symbolic link, attempting to match ' +
                tzfile + ' to zoneinfo files'
            )
            # Regular file. Try to match the hash.
            hash_type = __opts__.get('hash_type', 'md5')
            tzfile_hash = salt.utils.hashutils.get_hash(tzfile, hash_type)
            # Not a link, just a copy of the tzdata file
            for root, dirs, files in salt.utils.path.os_walk(tzdir):
                for filename in files:
                    full_path = os.path.join(root, filename)
                    olson_name = full_path[tzdir_len:]
                    if olson_name[0] in string.ascii_lowercase:
                        continue
                    if tzfile_hash == \
                            salt.utils.hashutils.get_hash(full_path, hash_type):
                        return olson_name
    raise CommandExecutionError('Unable to determine timezone')


def _get_zone_etc_timezone():
    tzfile = '/etc/timezone'
    try:
        with salt.utils.files.fopen(tzfile, 'r') as fp_:
            return salt.utils.stringutils.to_unicode(fp_.read()).strip()
    except IOError as exc:
        raise CommandExecutionError(
            'Problem reading timezone file {0}: {1}'
            .format(tzfile, exc.strerror)
        )


def _get_zone_aix():
    tzfile = '/etc/environment'
    with salt.utils.files.fopen(tzfile, 'r') as fp_:
        for line in fp_:
            line = salt.utils.stringutils.to_unicode(line)
            if 'TZ=' in line:
                zonepart = line.rstrip('\n').split('=')[-1]
                return zonepart.strip('\'"') or 'UTC'
    raise CommandExecutionError('Unable to get timezone from ' + tzfile)


def get_zone():
    '''
    Get current timezone (i.e. America/Denver)

    .. versionchanged:: 2016.11.4

    .. note::

        On AIX operating systems, Posix values can also be returned
        'CST6CDT,M3.2.0/2:00:00,M11.1.0/2:00:00'

    CLI Example:

    .. code-block:: bash

        salt '*' timezone.get_zone
    '''
    if salt.utils.path.which('timedatectl'):
        ret = _timedatectl()

        for line in (x.strip() for x in salt.utils.itertools.split(ret['stdout'], '\n')):
            try:
                return re.match(r'Time ?zone:\s+(\S+)', line).group(1)
            except AttributeError:
                pass

        msg = ('Failed to parse timedatectl output: {0}\n'
               'Please file an issue with SaltStack').format(ret['stdout'])
        raise CommandExecutionError(msg)

    else:
        if __grains__['os'].lower() == 'centos':
            return _get_zone_etc_localtime()
        os_family = __grains__['os_family']
        for family in ('RedHat', 'Suse'):
            if family in os_family:
                return _get_zone_sysconfig()
        for family in ('Debian', 'Gentoo'):
            if family in os_family:
                return _get_zone_etc_timezone()
        if os_family in ('FreeBSD', 'OpenBSD', 'NetBSD', 'NILinuxRT'):
            return _get_zone_etc_localtime()
        elif 'Solaris' in os_family:
            return _get_zone_solaris()
        elif 'AIX' in os_family:
            return _get_zone_aix()
    raise CommandExecutionError('Unable to get timezone')


def get_zonecode():
    '''
    Get current timezone (i.e. PST, MDT, etc)

    CLI Example:

    .. code-block:: bash

        salt '*' timezone.get_zonecode
    '''
    return __salt__['cmd.run'](['date', '+%Z'], python_shell=False)


def get_offset():
    '''
    Get current numeric timezone offset from UCT (i.e. -0700)

    CLI Example:

    .. code-block:: bash

        salt '*' timezone.get_offset
    '''
    if 'AIX' not in __grains__['os_family']:
        return __salt__['cmd.run'](['date', '+%z'], python_shell=False)

    salt_path = '/opt/salt/bin/date'

    if not os.path.exists(salt_path):
        return 'date in salt binaries does not exist: {0}'.format(salt_path)

    return __salt__['cmd.run']([salt_path, '+%z'], python_shell=False)


def set_zone(timezone):
    '''
    Unlinks, then symlinks /etc/localtime to the set timezone.

    The timezone is crucial to several system processes, each of which SHOULD
    be restarted (for instance, whatever you system uses as its cron and
    syslog daemons). This will not be automagically done and must be done
    manually!

    CLI Example:

    .. code-block:: bash

        salt '*' timezone.set_zone 'America/Denver'

    .. versionchanged:: 2016.11.4

    .. note::

        On AIX operating systems, Posix values are also allowed, see below

    .. code-block:: bash

        salt '*' timezone.set_zone 'CST6CDT,M3.2.0/2:00:00,M11.1.0/2:00:00'

    '''
    if salt.utils.path.which('timedatectl'):
        try:
            __salt__['cmd.run']('timedatectl set-timezone {0}'.format(timezone))
        except CommandExecutionError:
            pass

    if 'Solaris' in __grains__['os_family'] or 'AIX' in __grains__['os_family']:
        zonepath = '/usr/share/lib/zoneinfo/{0}'.format(timezone)
    else:
        zonepath = '/usr/share/zoneinfo/{0}'.format(timezone)

    if not os.path.exists(zonepath) and 'AIX' not in __grains__['os_family']:
        return 'Zone does not exist: {0}'.format(zonepath)

    tzfile = _get_localtime_path()
    if os.path.exists(tzfile):
        os.unlink(tzfile)

    if 'Solaris' in __grains__['os_family']:
        __salt__['file.sed'](
            '/etc/default/init', '^TZ=.*', 'TZ={0}'.format(timezone))
    elif 'AIX' in __grains__['os_family']:
        # timezone could be Olson or Posix
        curtzstring = get_zone()
        cmd = ['chtz', timezone]
        result = __salt__['cmd.retcode'](cmd, python_shell=False)
        if result == 0:
            return True

        # restore orig timezone, since AIX chtz failure sets UTC
        cmd = ['chtz', curtzstring]
        __salt__['cmd.retcode'](cmd, python_shell=False)
        return False
    else:
        os.symlink(zonepath, tzfile)

    if 'RedHat' in __grains__['os_family']:
        __salt__['file.sed'](
            '/etc/sysconfig/clock', '^ZONE=.*', 'ZONE="{0}"'.format(timezone))
    elif 'Suse' in __grains__['os_family']:
        __salt__['file.sed'](
            '/etc/sysconfig/clock', '^TIMEZONE=.*', 'TIMEZONE="{0}"'.format(timezone))
    elif 'Debian' in __grains__['os_family'] or 'Gentoo' in __grains__['os_family']:
        with salt.utils.files.fopen('/etc/timezone', 'w') as ofh:
            ofh.write(salt.utils.stringutils.to_str(timezone).strip())
            ofh.write('\n')

    return True


def zone_compare(timezone):
    '''
    Compares the given timezone name with the system timezone name.
    Checks the hash sum between the given timezone, and the one set in
    /etc/localtime. Returns True if names and hash sums match, and False if not.
    Mostly useful for running state checks.

    .. versionchanged:: 2016.3.0

    .. note::

        On Solaris-link operating systems only a string comparison is done.

    .. versionchanged:: 2016.11.4

    .. note::

        On AIX operating systems only a string comparison is done.

    CLI Example:

    .. code-block:: bash

        salt '*' timezone.zone_compare 'America/Denver'
    '''
    if 'Solaris' in __grains__['os_family'] or 'AIX' in __grains__['os_family']:
        return timezone == get_zone()

    if 'FreeBSD' in __grains__['os_family']:
        if not os.path.isfile(_get_localtime_path()):
            return timezone == get_zone()

    tzfile = _get_localtime_path()
    zonepath = _get_zone_file(timezone)
    try:
        return filecmp.cmp(tzfile, zonepath, shallow=False)
    except OSError as exc:
        problematic_file = exc.filename
        if problematic_file == zonepath:
            raise SaltInvocationError(
                'Can\'t find a local timezone "{0}"'.format(timezone))
        elif problematic_file == tzfile:
            raise CommandExecutionError(
                'Failed to read {0} to determine current timezone: {1}'
                .format(tzfile, exc.strerror))
        raise


def _get_localtime_path():
    if 'NILinuxRT' in __grains__['os_family'] and 'nilrt' in __grains__['lsb_distrib_id']:
        return '/etc/natinst/share/localtime'
    return '/etc/localtime'


def _get_zone_file(timezone):
    return '/usr/share/zoneinfo/{0}'.format(timezone)


def get_hwclock():
    '''
    Get current hardware clock setting (UTC or localtime)

    CLI Example:

    .. code-block:: bash

        salt '*' timezone.get_hwclock
    '''
    if salt.utils.path.which('timedatectl'):
        ret = _timedatectl()
        for line in (x.strip() for x in ret['stdout'].splitlines()):
            if 'rtc in local tz' in line.lower():
                try:
                    if line.split(':')[-1].strip().lower() == 'yes':
                        return 'localtime'
                    else:
                        return 'UTC'
                except IndexError:
                    pass

        msg = ('Failed to parse timedatectl output: {0}\n'
               'Please file an issue with SaltStack').format(ret['stdout'])
        raise CommandExecutionError(msg)

    else:
        os_family = __grains__['os_family']
        for family in ('RedHat', 'Suse', 'NILinuxRT'):
            if family in os_family:
                return _get_adjtime_timezone()

        if 'Debian' in __grains__['os_family']:
            # Original way to look up hwclock on Debian-based systems
            try:
                with salt.utils.files.fopen('/etc/default/rcS', 'r') as fp_:
                    for line in fp_:
                        line = salt.utils.stringutils.to_unicode(line)
                        if re.match(r'^\s*#', line):
                            continue
                        if 'UTC=' in line:
                            is_utc = line.rstrip('\n').split('=')[-1].lower()
                            if is_utc == 'yes':
                                return 'UTC'
                            else:
                                return 'localtime'
            except IOError as exc:
                pass
            # Since Wheezy
            return _get_adjtime_timezone()

        if 'Gentoo' in __grains__['os_family']:
            if not os.path.exists('/etc/adjtime'):
                offset_file = '/etc/conf.d/hwclock'
                try:
                    with salt.utils.files.fopen(offset_file, 'r') as fp_:
                        for line in fp_:
                            line = salt.utils.stringutils.to_unicode(line)
                            if line.startswith('clock='):
                                line = line.rstrip('\n')
                                line = line.split('=')[-1].strip('\'"')
                                if line == 'UTC':
                                    return line
                                if line == 'local':
                                    return 'LOCAL'
                        raise CommandExecutionError(
                            'Correct offset value not found in {0}'
                            .format(offset_file)
                        )
                except IOError as exc:
                    raise CommandExecutionError(
                        'Problem reading offset file {0}: {1}'
                        .format(offset_file, exc.strerror)
                    )
            return _get_adjtime_timezone()

        if 'Solaris' in __grains__['os_family']:
            offset_file = '/etc/rtc_config'
            try:
                with salt.utils.files.fopen(offset_file, 'r') as fp_:
                    for line in fp_:
                        line = salt.utils.stringutils.to_unicode(line)
                        if line.startswith('zone_info=GMT'):
                            return 'UTC'
                    return 'localtime'
            except IOError as exc:
                if exc.errno == errno.ENOENT:
                    # offset file does not exist
                    return 'UTC'
                raise CommandExecutionError(
                    'Problem reading offset file {0}: {1}'
                    .format(offset_file, exc.strerror)
                )

        if 'AIX' in __grains__['os_family']:
            offset_file = '/etc/environment'
            try:
                with salt.utils.files.fopen(offset_file, 'r') as fp_:
                    for line in fp_:
                        line = salt.utils.stringutils.to_unicode(line)
                        if line.startswith('TZ=UTC'):
                            return 'UTC'
                    return 'localtime'
            except IOError as exc:
                if exc.errno == errno.ENOENT:
                    # offset file does not exist
                    return 'UTC'
                raise CommandExecutionError(
                    'Problem reading offset file {0}: {1}'
                    .format(offset_file, exc.strerror)
                )


def set_hwclock(clock):
    '''
    Sets the hardware clock to be either UTC or localtime

    CLI Example:

    .. code-block:: bash

        salt '*' timezone.set_hwclock UTC
    '''
<<<<<<< HEAD
=======

>>>>>>> d5265da9
    if salt.utils.path.which('timedatectl'):
        cmd = ['timedatectl', 'set-local-rtc',
               'true' if clock == 'localtime' else 'false']
        return __salt__['cmd.retcode'](cmd, python_shell=False) == 0
    else:
        os_family = __grains__['os_family']
        if os_family in ('AIX', 'NILinuxRT'):
            if clock.lower() != 'utc':
                raise SaltInvocationError(
                    'UTC is the only permitted value'
                )
            return True

        timezone = get_zone()

        if 'Solaris' in __grains__['os_family']:
            if clock.lower() not in ('localtime', 'utc'):
                raise SaltInvocationError(
                    'localtime and UTC are the only permitted values'
                )
            if 'sparc' in __grains__['cpuarch']:
                raise SaltInvocationError(
                    'UTC is the only choice for SPARC architecture'
                )
            cmd = ['rtc', '-z', 'GMT' if clock.lower() == 'utc' else timezone]
            return __salt__['cmd.retcode'](cmd, python_shell=False) == 0

        zonepath = '/usr/share/zoneinfo/{0}'.format(timezone)

        if not os.path.exists(zonepath):
            raise CommandExecutionError(
                'Zone \'{0}\' does not exist'.format(zonepath)
            )

<<<<<<< HEAD
        tzfile = _get_localtime_path()
        os.unlink(tzfile)
        os.symlink(zonepath, tzfile)
=======
        os.unlink('/etc/localtime')
        os.symlink(zonepath, '/etc/localtime')
>>>>>>> d5265da9

        if 'Arch' in __grains__['os_family']:
            cmd = ['timezonectl', 'set-local-rtc',
                   'true' if clock == 'localtime' else 'false']
            return __salt__['cmd.retcode'](cmd, python_shell=False) == 0
        elif 'RedHat' in __grains__['os_family']:
            __salt__['file.sed'](
                '/etc/sysconfig/clock', '^ZONE=.*', 'ZONE="{0}"'.format(timezone))
        elif 'Suse' in __grains__['os_family']:
            __salt__['file.sed'](
                '/etc/sysconfig/clock', '^TIMEZONE=.*', 'TIMEZONE="{0}"'.format(timezone))
        elif 'Debian' in __grains__['os_family']:
            if clock == 'UTC':
                __salt__['file.sed']('/etc/default/rcS', '^UTC=.*', 'UTC=yes')
            elif clock == 'localtime':
                __salt__['file.sed']('/etc/default/rcS', '^UTC=.*', 'UTC=no')
        elif 'Gentoo' in __grains__['os_family']:
            if clock not in ('UTC', 'localtime'):
                raise SaltInvocationError(
                    'Only \'UTC\' and \'localtime\' are allowed'
                )
            if clock == 'localtime':
                clock = 'local'
            __salt__['file.sed'](
                '/etc/conf.d/hwclock', '^clock=.*', 'clock="{0}"'.format(clock))

    return True<|MERGE_RESOLUTION|>--- conflicted
+++ resolved
@@ -498,10 +498,6 @@
 
         salt '*' timezone.set_hwclock UTC
     '''
-<<<<<<< HEAD
-=======
-
->>>>>>> d5265da9
     if salt.utils.path.which('timedatectl'):
         cmd = ['timedatectl', 'set-local-rtc',
                'true' if clock == 'localtime' else 'false']
@@ -536,14 +532,8 @@
                 'Zone \'{0}\' does not exist'.format(zonepath)
             )
 
-<<<<<<< HEAD
-        tzfile = _get_localtime_path()
-        os.unlink(tzfile)
-        os.symlink(zonepath, tzfile)
-=======
         os.unlink('/etc/localtime')
         os.symlink(zonepath, '/etc/localtime')
->>>>>>> d5265da9
 
         if 'Arch' in __grains__['os_family']:
             cmd = ['timezonectl', 'set-local-rtc',

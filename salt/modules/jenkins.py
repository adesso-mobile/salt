# -*- coding: utf-8 -*-
'''
Module for controlling Jenkins

:depends: python-jenkins

.. versionadded:: 2016.3.0

:depends: python-jenkins_ Python module (not to be confused with jenkins_)

.. _python-jenkins: https://pypi.python.org/pypi/python-jenkins
.. _jenkins: https://pypi.python.org/pypi/jenkins

:configuration: This module can be used by either passing an api key and version
    directly or by specifying both in a configuration profile in the salt
    master/minion config.

    For example:

    .. code-block:: yaml

        jenkins:
          api_key: peWcBiMOS9HrZG15peWcBiMOS9HrZG15
'''

# Import Python libs
from __future__ import absolute_import
import logging

try:
    import jenkins
    HAS_JENKINS = True
except ImportError:
    HAS_JENKINS = False

import salt.utils

# Import 3rd-party libs
# pylint: disable=import-error,no-name-in-module,redefined-builtin
from salt.exceptions import CommandExecutionError, SaltInvocationError
# pylint: enable=import-error,no-name-in-module

log = logging.getLogger(__name__)

__virtualname__ = 'jenkins'


def __virtual__():
    '''
    Return virtual name of the module.

    :return: The virtual name of the module.
    '''
    if HAS_JENKINS:
        if hasattr(jenkins, 'Jenkins'):
            return __virtualname__
        else:
            return (False,
                    'The wrong Python module appears to be installed. Please '
                    'make sure that \'python-jenkins\' is installed, not '
                    '\'jenkins\'.')
    return (False, 'The jenkins execution module cannot be loaded: '
                   'python-jenkins is not installed.')


def _connect():
    '''
    Return server object used to interact with Jenkins.

    :return: server object used to interact with Jenkins
    '''
    jenkins_url = __salt__['config.get']('jenkins.url') or \
        __salt__['config.get']('jenkins:url') or \
        __salt__['pillar.get']('jenkins.url')

    jenkins_user = __salt__['config.get']('jenkins.user') or \
        __salt__['config.get']('jenkins:user') or \
        __salt__['pillar.get']('jenkins.user')

    jenkins_password = __salt__['config.get']('jenkins.password') or \
        __salt__['config.get']('jenkins:password') or \
        __salt__['pillar.get']('jenkins.password')

    if not jenkins_url:
        raise SaltInvocationError('No Jenkins URL found.')

    return jenkins.Jenkins(jenkins_url,
                           username=jenkins_user,
                           password=jenkins_password)


<<<<<<< HEAD
def run(script):
    '''
    .. versionadded:: Carbon

    Execute a groovy script on the jenkins master

    :param script: The groovy script

    CLI Example:

    .. code-block::

        salt '*' jenkins.run 'Jenkins.instance.doSafeRestart()'

    '''

    server = _connect()
    return server.run_script(script)
=======
def _retrieve_config_xml(config_xml, saltenv):
    '''
    Helper to cache the config XML and raise a CommandExecutionError if we fail
    to do so. If we successfully cache the file, return the cached path.
    '''
    ret = __salt__['cp.cache_file'](config_xml, saltenv)

    if not ret:
        raise CommandExecutionError('Failed to retrieve {0}'.format(config_xml))

    return ret
>>>>>>> 43aa46f5


def get_version():
    '''
    Return version of Jenkins

    :return: The version of Jenkins

    CLI Example:

    .. code-block:: bash

        salt '*' jenkins.get_version
    '''

    server = _connect()

    version = server.get_version()
    if version:
        return version
    return False


def get_jobs():
    '''
    Return the currently configured jobs.

    :return: The currently configured jobs.

    CLI Example:

    .. code-block:: bash

        salt '*' jenkins.get_jobs
    '''

    server = _connect()

    jobs = server.get_jobs()
    if jobs:
        return jobs
    return {}


def job_exists(name=None):
    '''
    Check whether the job exists in configured Jenkins jobs.

    :param name: The name of the job is check if it exists.
    :return: True if job exists, False if job does not exist.

    CLI Example:

    .. code-block:: bash

        salt '*' jenkins.job_exists jobname

    '''
    if not name:
        raise SaltInvocationError('Required parameter \'name\' is missing')

    server = _connect()
    if server.job_exists(name):
        return True
    else:
        return False


def get_job_info(name=None):
    '''
    Return information about the Jenkins job.

    :param name: The name of the job is check if it exists.
    :return: Information about the Jenkins job.

    CLI Example:

    .. code-block:: bash

        salt '*' jenkins.get_job_info jobname

    '''
    if not name:
        raise SaltInvocationError('Required parameter \'name\' is missing')

    server = _connect()

    if not job_exists(name):
        raise CommandExecutionError('Job \'{0}\' does not exist'.format(name))

    job_info = server.get_job_info(name)
    if job_info:
        return job_info
    return False


def build_job(name=None, parameters=None):
    '''
    Initiate a build for the provided job.

    :param name: The name of the job is check if it exists.
    :param parameters: Parameters to send to the job.
    :return: True is successful, otherwise raise an exception.

    CLI Example:

    .. code-block:: bash

        salt '*' jenkins.build_job jobname

    '''
    if not name:
        raise SaltInvocationError('Required parameter \'name\' is missing')

    server = _connect()

    if not job_exists(name):
        raise CommandExecutionError('Job \'{0}\' does not exist.'.format(name))

    try:
        server.build_job(name, parameters)
    except jenkins.JenkinsException as err:
        raise CommandExecutionError(
            'Encountered error building job \'{0}\': {1}'.format(name, err)
        )
    return True


def create_job(name=None,
               config_xml=None,
               saltenv='base'):
    '''
    Return the configuration file.

    :param name: The name of the job is check if it exists.
    :param config_xml: The configuration file to use to create the job.
    :param saltenv: The environment to look for the file in.
    :return: The configuration file used for the job.

    CLI Example:

    .. code-block:: bash

        salt '*' jenkins.create_job jobname

        salt '*' jenkins.create_job jobname config_xml='salt://jenkins/config.xml'

    '''
    if not name:
        raise SaltInvocationError('Required parameter \'name\' is missing')

    if job_exists(name):
        raise CommandExecutionError('Job \'{0}\' already exists'.format(name))

    if not config_xml:
        config_xml = jenkins.EMPTY_CONFIG_XML
    else:
        config_xml_file = _retrieve_config_xml(config_xml, saltenv)

        with salt.utils.fopen(config_xml_file) as _fp:
            config_xml = _fp.read()

    server = _connect()
    try:
        server.create_job(name, config_xml)
    except jenkins.JenkinsException as err:
        raise CommandExecutionError(
            'Encountered error creating job \'{0}\': {1}'.format(name, err)
        )
    return config_xml


def update_job(name=None,
               config_xml=None,
               saltenv='base'):
    '''
    Return the updated configuration file.

    :param name: The name of the job is check if it exists.
    :param config_xml: The configuration file to use to create the job.
    :param saltenv: The environment to look for the file in.
    :return: The configuration file used for the job.

    CLI Example:

    .. code-block:: bash

        salt '*' jenkins.update_job jobname

        salt '*' jenkins.update_job jobname config_xml='salt://jenkins/config.xml'

    '''
    if not name:
        raise SaltInvocationError('Required parameter \'name\' is missing')

    if not config_xml:
        config_xml = jenkins.EMPTY_CONFIG_XML
    else:
        config_xml_file = _retrieve_config_xml(config_xml, saltenv)

        with salt.utils.fopen(config_xml_file) as _fp:
            config_xml = _fp.read()

    server = _connect()
    try:
        server.reconfig_job(name, config_xml)
    except jenkins.JenkinsException as err:
        raise CommandExecutionError(
            'Encountered error updating job \'{0}\': {1}'.format(name, err)
        )
    return config_xml


def delete_job(name=None):
    '''
    Return true is job is deleted successfully.

    :param name: The name of the job to delete.
    :return: Return true if job is deleted successfully.

    CLI Example:

    .. code-block:: bash

        salt '*' jenkins.delete_job jobname

    '''
    if not name:
        raise SaltInvocationError('Required parameter \'name\' is missing')

    server = _connect()

    if not job_exists(name):
        raise CommandExecutionError('Job \'{0}\' does not exist'.format(name))

    try:
        server.delete_job(name)
    except jenkins.JenkinsException as err:
        raise CommandExecutionError(
            'Encountered error deleting job \'{0}\': {1}'.format(name, err)
        )
    return True


def enable_job(name=None):
    '''
    Return true is job is enabled successfully.

    :param name: The name of the job to enable.
    :return: Return true if job is enabled successfully.

    CLI Example:

    .. code-block:: bash

        salt '*' jenkins.enable_job jobname

    '''
    if not name:
        raise SaltInvocationError('Required parameter \'name\' is missing')

    server = _connect()

    if not job_exists(name):
        raise CommandExecutionError('Job \'{0}\' does not exist'.format(name))

    try:
        server.enable_job(name)
    except jenkins.JenkinsException as err:
        raise CommandExecutionError(
            'Encountered error enabling job \'{0}\': {1}'.format(name, err)
        )
    return True


def disable_job(name=None):
    '''
    Return true is job is disabled successfully.

    :param name: The name of the job to disable.
    :return: Return true if job is disabled successfully.

    CLI Example:

    .. code-block:: bash

        salt '*' jenkins.disable_job jobname

    '''

    if not name:
        raise SaltInvocationError('Required parameter \'name\' is missing')

    server = _connect()

    if not job_exists(name):
        raise CommandExecutionError('Job \'{0}\' does not exist'.format(name))

    try:
        server.disable_job(name)
    except jenkins.JenkinsException as err:
        raise CommandExecutionError(
            'Encountered error disabling job \'{0}\': {1}'.format(name, err)
        )
    return True


def job_status(name=None):
    '''
    Return the current status, enabled or disabled, of the job.

    :param name: The name of the job to return status for
    :return: Return true if enabled or false if disabled.

    CLI Example:

    .. code-block:: bash

        salt '*' jenkins.job_status jobname

    '''

    if not name:
        raise SaltInvocationError('Required parameter \'name\' is missing')

    server = _connect()

    if not job_exists(name):
        raise CommandExecutionError('Job \'{0}\' does not exist'.format(name))

    return server.get_job_info('empty')['buildable']


def get_job_config(name=None):
    '''
    Return the current job configuration for the provided job.

    :param name: The name of the job to return the configuration for.
    :return: The configuration for the job specified.

    CLI Example:

    .. code-block:: bash

        salt '*' jenkins.get_job_config jobname

    '''

    if not name:
        raise SaltInvocationError('Required parameter \'name\' is missing')

    server = _connect()

    if not job_exists(name):
        raise CommandExecutionError('Job \'{0}\' does not exist'.format(name))

    job_info = server.get_job_config(name)
    return job_info


def plugin_installed(name):
    '''
    .. versionadded:: 2016.11.0

    Return if the plugin is installed for the provided plugin name.

    :param name: The name of the parameter to confirm installation.
    :return: True if plugin exists, False if plugin does not exist.

    CLI Example:

    .. code-block:: bash

        salt '*' jenkins.plugin_installed pluginName

    '''

    server = _connect()
    plugins = server.get_plugins()

    exists = [plugin for plugin in plugins.keys() if name in plugin]

    if exists:
        return True
    else:
        return False<|MERGE_RESOLUTION|>--- conflicted
+++ resolved
@@ -89,26 +89,6 @@
                            password=jenkins_password)
 
 
-<<<<<<< HEAD
-def run(script):
-    '''
-    .. versionadded:: Carbon
-
-    Execute a groovy script on the jenkins master
-
-    :param script: The groovy script
-
-    CLI Example:
-
-    .. code-block::
-
-        salt '*' jenkins.run 'Jenkins.instance.doSafeRestart()'
-
-    '''
-
-    server = _connect()
-    return server.run_script(script)
-=======
 def _retrieve_config_xml(config_xml, saltenv):
     '''
     Helper to cache the config XML and raise a CommandExecutionError if we fail
@@ -120,7 +100,26 @@
         raise CommandExecutionError('Failed to retrieve {0}'.format(config_xml))
 
     return ret
->>>>>>> 43aa46f5
+
+
+def run(script):
+    '''
+    .. versionadded:: Carbon
+
+    Execute a groovy script on the jenkins master
+
+    :param script: The groovy script
+
+    CLI Example:
+
+    .. code-block::
+
+        salt '*' jenkins.run 'Jenkins.instance.doSafeRestart()'
+
+    '''
+
+    server = _connect()
+    return server.run_script(script)
 
 
 def get_version():

# -*- coding: utf-8 -*-
# https://msdn.microsoft.com/en-us/library/windows/desktop/aa383608(v=vs.85).aspx
'''
Windows Task Scheduler Module
.. versionadded:: 2016.3.0

A module for working with the Windows Task Scheduler.
You can add and edit existing tasks.
You can add and clear triggers and actions.
You can list all tasks, folders, triggers, and actions.
'''
# Import Python libs
from __future__ import absolute_import, print_function, unicode_literals
from datetime import datetime
import logging
import time

# Import Salt libs
import salt.utils.platform
import salt.utils.winapi

# Import 3rd Party Libraries
try:
    import pythoncom
    import win32com.client
    HAS_DEPENDENCIES = True
except ImportError:
    HAS_DEPENDENCIES = False
from salt.ext.six.moves import range

log = logging.getLogger(__name__)

# Define the module's virtual name
__virtualname__ = 'task'

# Define Constants
# TASK_ACTION_TYPE
TASK_ACTION_EXEC = 0
TASK_ACTION_COM_HANDLER = 5
TASK_ACTION_SEND_EMAIL = 6
TASK_ACTION_SHOW_MESSAGE = 7

# TASK_COMPATIBILITY
TASK_COMPATIBILITY_AT = 0
TASK_COMPATIBILITY_V1 = 1
TASK_COMPATIBILITY_V2 = 2
TASK_COMPATIBILITY_V3 = 3

# TASK_CREATION
TASK_VALIDATE_ONLY = 0x1
TASK_CREATE = 0x2
TASK_UPDATE = 0x4
TASK_CREATE_OR_UPDATE = 0x6
TASK_DISABLE = 0x8
TASK_DONT_ADD_PRINCIPAL_ACE = 0x10
TASK_IGNORE_REGISTRATION_TRIGGERS = 0x20

# TASK_INSTANCES_POLICY
TASK_INSTANCES_PARALLEL = 0
TASK_INSTANCES_QUEUE = 1
TASK_INSTANCES_IGNORE_NEW = 2
TASK_INSTANCES_STOP_EXISTING = 3

# TASK_LOGON_TYPE
TASK_LOGON_NONE = 0
TASK_LOGON_PASSWORD = 1
TASK_LOGON_S4U = 2
TASK_LOGON_INTERACTIVE_TOKEN = 3
TASK_LOGON_GROUP = 4
TASK_LOGON_SERVICE_ACCOUNT = 5
TASK_LOGON_INTERACTIVE_TOKEN_OR_PASSWORD = 6

# TASK_RUNLEVEL_TYPE
TASK_RUNLEVEL_LUA = 0
TASK_RUNLEVEL_HIGHEST = 1

# TASK_STATE_TYPE
TASK_STATE_UNKNOWN = 0
TASK_STATE_DISABLED = 1
TASK_STATE_QUEUED = 2
TASK_STATE_READY = 3
TASK_STATE_RUNNING = 4

# TASK_TRIGGER_TYPE
TASK_TRIGGER_EVENT = 0
TASK_TRIGGER_TIME = 1
TASK_TRIGGER_DAILY = 2
TASK_TRIGGER_WEEKLY = 3
TASK_TRIGGER_MONTHLY = 4
TASK_TRIGGER_MONTHLYDOW = 5
TASK_TRIGGER_IDLE = 6
TASK_TRIGGER_REGISTRATION = 7
TASK_TRIGGER_BOOT = 8
TASK_TRIGGER_LOGON = 9
TASK_TRIGGER_SESSION_STATE_CHANGE = 11

duration = {'Immediately': 'PT0M',
            'Indefinitely': 'PT0M',
            'Do not wait': 'PT0M',
            '15 seconds': 'PT15S',
            '30 seconds': 'PT30S',
            '1 minute': 'PT1M',
            '5 minutes': 'PT5M',
            '10 minutes': 'PT10M',
            '15 minutes': 'PT15M',
            '30 minutes': 'PT30M',
            '1 hour': 'PT1H',
            '2 hours': 'PT2H',
            '4 hours': 'PT4H',
            '8 hours': 'PT8H',
            '12 hours': 'PT12H',
            '1 day': ['P1D', 'PT24H'],
            '3 days': ['P3D', 'PT72H'],
            '30 days': 'P30D',
            '90 days': 'P90D',
            '180 days': 'P180D',
            '365 days': 'P365D'}

action_types = {'Execute': TASK_ACTION_EXEC,
                'Email': TASK_ACTION_SEND_EMAIL,
                'Message': TASK_ACTION_SHOW_MESSAGE}

trigger_types = {'Event': TASK_TRIGGER_EVENT,
                 'Once': TASK_TRIGGER_TIME,
                 'Daily': TASK_TRIGGER_DAILY,
                 'Weekly': TASK_TRIGGER_WEEKLY,
                 'Monthly': TASK_TRIGGER_MONTHLY,
                 'MonthlyDay': TASK_TRIGGER_MONTHLYDOW,
                 'OnIdle': TASK_TRIGGER_IDLE,
                 'OnTaskCreation': TASK_TRIGGER_REGISTRATION,
                 'OnBoot': TASK_TRIGGER_BOOT,
                 'OnLogon': TASK_TRIGGER_LOGON,
                 'OnSessionChange': TASK_TRIGGER_SESSION_STATE_CHANGE}

states = {TASK_STATE_UNKNOWN: 'Unknown',
          TASK_STATE_DISABLED: 'Disabled',
          TASK_STATE_QUEUED: 'Queued',
          TASK_STATE_READY: 'Ready',
          TASK_STATE_RUNNING: 'Running'}

instances = {'Parallel': TASK_INSTANCES_PARALLEL,
             'Queue': TASK_INSTANCES_QUEUE,
             'No New Instance': TASK_INSTANCES_IGNORE_NEW,
             'Stop Existing': TASK_INSTANCES_STOP_EXISTING}

results = {0x0: 'The operation completed successfully',
           0x1: 'Incorrect or unknown function called',
           0x2: 'File not found',
           0xA: 'The environment is incorrect',
           0x41300: 'Task is ready to run at its next scheduled time',
           0x41301: 'Task is currently running',
           0x41302: 'Task is disabled',
           0x41303: 'Task has not yet run',
           0x41304: 'There are no more runs scheduled for this task',
           0x41306: 'Task was terminated by the user',
           0x8004130F: 'Credentials became corrupted',
           0x8004131F: 'An instance of this task is already running',
<<<<<<< HEAD
           0x800704DD: 'The service is not available (Run only when logged '
                       'in?)',
=======
>>>>>>> 4f400598
           0x800710E0: 'The operator or administrator has refused the request',
           0x800704DD: 'The service is not available (Run only when logged '
                       'in?)',
           0xC000013A: 'The application terminated as a result of CTRL+C',
           0xC06D007E: 'Unknown software exception'}


def __virtual__():
    '''
    Only works on Windows systems
    '''
    if salt.utils.platform.is_windows():
        if not HAS_DEPENDENCIES:
            log.warning('Could not load dependencies for %s', __virtualname__)
        return __virtualname__
<<<<<<< HEAD
    return False, 'Module win_task: module only works on Windows systems'
=======
    return False, "Module win_task: module only works on Windows systems"
>>>>>>> 4f400598


def _get_date_time_format(dt_string):
    '''
    Copied from win_system.py (_get_date_time_format)

    Function that detects the date/time format for the string passed.

    :param str dt_string:
        A date/time string

    :return: The format of the passed dt_string
    :rtype: str
    '''
    valid_formats = [
        '%I:%M:%S %p',
        '%I:%M %p',
        '%H:%M:%S',
        '%H:%M',
        '%Y-%m-%d',
        '%m-%d-%y',
        '%m-%d-%Y',
        '%m/%d/%y',
        '%m/%d/%Y',
        '%Y/%m/%d'
    ]
    for dt_format in valid_formats:
        try:
            datetime.strptime(dt_string, dt_format)
            return dt_format
        except ValueError:
            continue
    return False


def _get_date_value(date):
    '''
    Function for dealing with PyTime values with invalid dates. ie: 12/30/1899
    which is the windows task scheduler value for Never

    :param obj date: A PyTime object

    :return: A string value representing the date or the word "Never" for
    invalid date strings
    :rtype: str
    '''
    try:
        return '{0}'.format(date)
    except ValueError:
        return 'Never'


def _reverse_lookup(dictionary, value):
    '''
    Lookup the key in a dictionary by it's value. Will return the first match.

    :param dict dictionary: The dictionary to search

    :param str value: The value to search for.

    :return: Returns the first key to match the value
    :rtype: str
    '''
    value_index = -1
    for idx, dict_value in enumerate(dictionary.values()):
        if type(dict_value) == list:
            if value in dict_value:
                value_index = idx
                break
        elif value == dict_value:
            value_index = idx
            break

    return list(dictionary)[value_index]


def _lookup_first(dictionary, key):
    '''
    Lookup the first value given a key. Returns the first value if the key
    refers to a list or the value itself.

    :param dict dictionary: The dictionary to search

    :param str key: The key to get

    :return: Returns the first value available for the key
    :rtype: str
    '''
    value = dictionary[key]
    if type(value) == list:
        return value[0]
    else:
        return value


def _save_task_definition(name,
                          task_folder,
                          task_definition,
                          user_name,
                          password,
                          logon_type):
    '''
    Internal function to save the task definition.

    :param str name: The name of the task.

    :param str task_folder: The object representing the folder in which to save
    the task

    :param str task_definition: The object representing the task to be saved

    :param str user_name: The user_account under which to run the task

    :param str password: The password that corresponds to the user account

    :param int logon_type: The logon type for the task.

    :return: True if successful, False if not
    :rtype: bool
    '''
    try:
        task_folder.RegisterTaskDefinition(name,
                                           task_definition,
                                           TASK_CREATE_OR_UPDATE,
                                           user_name,
                                           password,
                                           logon_type)

        return True

    except pythoncom.com_error as error:
        hr, msg, exc, arg = error.args  # pylint: disable=W0633
        fc = {-2147024773: 'The filename, directory name, or volume label '
                           'syntax is incorrect',
              -2147024894: 'The system cannot find the file specified',
              -2147216615: 'Required element or attribute missing',
              -2147216616: 'Value incorrectly formatted or out of range',
              -2147352571: 'Access denied'}
        try:
            failure_code = fc[exc[5]]
        except KeyError:
            failure_code = 'Unknown Failure: {0}'.format(error)

        log.debug('Failed to modify task: %s', failure_code)

        return 'Failed to modify task: {0}'.format(failure_code)


def list_tasks(location='\\'):
    r'''
    List all tasks located in a specific location in the task scheduler.

    Args:
<<<<<<< HEAD

        location (str):
            A string value representing the folder from which you want to list
            tasks. Default is ``\`` which is the root for the task scheduler
            (``C:\Windows\System32\tasks``).

=======

        location (str):
            A string value representing the folder from which you want to list
            tasks. Default is ``\`` which is the root for the task scheduler
            (``C:\Windows\System32\tasks``).

>>>>>>> 4f400598
    Returns:
        list: Returns a list of tasks

    CLI Example:

    .. code-block:: bash

        # List all tasks in the default location
        salt 'minion-id' task.list_tasks

        # List all tasks in the Microsoft\XblGameSave Directory
        salt 'minion-id' task.list_tasks Microsoft\XblGameSave
    '''
    # Create the task service object
    with salt.utils.winapi.Com():
        task_service = win32com.client.Dispatch("Schedule.Service")
    task_service.Connect()

    # Get the folder to list tasks from
    task_folder = task_service.GetFolder(location)
    tasks = task_folder.GetTasks(0)

    ret = []
    for task in tasks:
        ret.append(task.Name)

    return ret


def list_folders(location='\\'):
    r'''
    List all folders located in a specific location in the task scheduler.

    Args:

        location (str):
            A string value representing the folder from which you want to list
            tasks. Default is ``\`` which is the root for the task scheduler
            (``C:\Windows\System32\tasks``).

    Returns:
        list: Returns a list of folders.

    CLI Example:

    .. code-block:: bash

        # List all folders in the default location
        salt 'minion-id' task.list_folders

        # List all folders in the Microsoft directory
        salt 'minion-id' task.list_folders Microsoft
    '''
    # Create the task service object
    with salt.utils.winapi.Com():
        task_service = win32com.client.Dispatch("Schedule.Service")
    task_service.Connect()

    # Get the folder to list folders from
    task_folder = task_service.GetFolder(location)
    folders = task_folder.GetFolders(0)

    ret = []
    for folder in folders:
        ret.append(folder.Name)

    return ret


def list_triggers(name, location='\\'):
    r'''
    List all triggers that pertain to a task in the specified location.

    Args:
<<<<<<< HEAD

        name (str):
            The name of the task for which list triggers.

        location (str):
            A string value representing the location of the task from which to
            list triggers. Default is ``\`` which is the root for the task
            scheduler (``C:\Windows\System32\tasks``).

=======

        name (str):
            The name of the task for which list triggers.

        location (str):
            A string value representing the location of the task from which to
            list triggers. Default is ``\`` which is the root for the task
            scheduler (``C:\Windows\System32\tasks``).

>>>>>>> 4f400598
    Returns:
        list: Returns a list of triggers.

    CLI Example:

    .. code-block:: bash

        # List all triggers for a task in the default location
        salt 'minion-id' task.list_triggers <task_name>

        # List all triggers for the XblGameSaveTask in the Microsoft\XblGameSave
        # location
        salt '*' task.list_triggers XblGameSaveTask Microsoft\XblGameSave
    '''
    # Create the task service object
    with salt.utils.winapi.Com():
        task_service = win32com.client.Dispatch("Schedule.Service")
    task_service.Connect()

    # Get the folder to list folders from
    task_folder = task_service.GetFolder(location)
    task_definition = task_folder.GetTask(name).Definition
    triggers = task_definition.Triggers

    ret = []
    for trigger in triggers:
        ret.append(trigger.Id)

    return ret


def list_actions(name, location='\\'):
    r'''
    List all actions that pertain to a task in the specified location.

    Args:
<<<<<<< HEAD

        name (str):
            The name of the task for which list actions.

        location (str):
            A string value representing the location of the task from which to
            list actions. Default is ``\`` which is the root for the task
            scheduler (``C:\Windows\System32\tasks``).

=======

        name (str):
            The name of the task for which list actions.

        location (str):
            A string value representing the location of the task from which to
            list actions. Default is ``\`` which is the root for the task
            scheduler (``C:\Windows\System32\tasks``).

>>>>>>> 4f400598
    Returns:
        list: Returns a list of actions.

    CLI Example:

    .. code-block:: bash

        # List all actions for a task in the default location
        salt 'minion-id' task.list_actions <task_name>

        # List all actions for the XblGameSaveTask in the Microsoft\XblGameSave
        # location
        salt 'minion-id' task.list_actions XblGameSaveTask Microsoft\XblGameSave
    '''
    # Create the task service object
    with salt.utils.winapi.Com():
        task_service = win32com.client.Dispatch("Schedule.Service")
    task_service.Connect()

    # Get the folder to list folders from
    task_folder = task_service.GetFolder(location)
    task_definition = task_folder.GetTask(name).Definition
    actions = task_definition.Actions

    ret = []
    for action in actions:
        ret.append(action.Id)

    return ret


def create_task(name,
                location='\\',
                user_name='System',
                password=None,
                force=False,
                **kwargs):
    r'''
    Create a new task in the designated location. This function has many keyword
    arguments that are not listed here. For additional arguments see:

        - :py:func:`edit_task`
        - :py:func:`add_action`
        - :py:func:`add_trigger`

    Args:

        name (str):
            The name of the task. This will be displayed in the task scheduler.

        location (str):
            A string value representing the location in which to create the
            task. Default is ``\`` which is the root for the task scheduler
            (``C:\Windows\System32\tasks``).

        user_name (str):
            The user account under which to run the task. To specify the
            'System' account, use 'System'. The password will be ignored.

        password (str):
            The password to use for authentication. This should set the task to
            run whether the user is logged in or not, but is currently not
            working.

        force (bool):
            If the task exists, overwrite the existing task.

    Returns:
        bool: ``True`` if successful, otherwise ``False``

    CLI Example:

    .. code-block:: bash

        salt 'minion-id' task.create_task <task_name> user_name=System force=True action_type=Execute cmd='del /Q /S C:\\Temp' trigger_type=Once start_date=2016-12-1 start_time=01:00
    '''
    # Check for existing task
    if name in list_tasks(location) and not force:
        # Connect to an existing task definition
        return '{0} already exists'.format(name)

    # connect to the task scheduler
    with salt.utils.winapi.Com():
        task_service = win32com.client.Dispatch("Schedule.Service")
    task_service.Connect()

    # Create a new task definition
    task_definition = task_service.NewTask(0)

    # Modify task settings
    edit_task(task_definition=task_definition,
              user_name=user_name,
              password=password,
              **kwargs)

    # Add Action
    add_action(task_definition=task_definition, **kwargs)

    # Add Trigger
    add_trigger(task_definition=task_definition, **kwargs)

    # get the folder to create the task in
    task_folder = task_service.GetFolder(location)

    # Save the task
    _save_task_definition(name=name,
                          task_folder=task_folder,
                          task_definition=task_definition,
                          user_name=task_definition.Principal.UserID,
                          password=password,
                          logon_type=task_definition.Principal.LogonType)

    # Verify task was created
    if name in list_tasks(location):
        return True
    else:
        return False


def create_task_from_xml(name,
                         location='\\',
                         xml_text=None,
                         xml_path=None,
                         user_name='System',
                         password=None):
    r'''
    Create a task based on XML. Source can be a file or a string of XML.

    Args:

        name (str):
            The name of the task. This will be displayed in the task scheduler.

        location (str):
            A string value representing the location in which to create the
            task. Default is ``\`` which is the root for the task scheduler
            (``C:\Windows\System32\tasks``).

        xml_text (str):
            A string of xml representing the task to be created. This will be
            overridden by ``xml_path`` if passed.

        xml_path (str):
            The path to an XML file on the local system containing the xml that
            defines the task. This will override ``xml_text``

        user_name (str):
            The user account under which to run the task. To specify the
            'System' account, use 'System'. The password will be ignored.

        password (str):
            The password to use for authentication. This should set the task to
            run whether the user is logged in or not, but is currently not
            working.

    Returns:
        bool: ``True`` if successful, otherwise ``False``

    CLI Example:

    .. code-block:: bash

        salt '*' task.create_task_from_xml <task_name> xml_path=C:\task.xml
    '''
    # Check for existing task
    if name in list_tasks(location):
        # Connect to an existing task definition
        return '{0} already exists'.format(name)

    if not xml_text and not xml_path:
        return 'Must specify either xml_text or xml_path'

    # Create the task service object
    with salt.utils.winapi.Com():
        task_service = win32com.client.Dispatch("Schedule.Service")
    task_service.Connect()

    # Load xml from file, overrides xml_text
    # Need to figure out how to load contents of xml
    if xml_path:
        xml_text = xml_path

    # Get the folder to list folders from
    task_folder = task_service.GetFolder(location)

    # Determine logon type
    if user_name:
        if user_name.lower() == 'system':
            logon_type = TASK_LOGON_SERVICE_ACCOUNT
            user_name = 'SYSTEM'
            password = None
        else:
            if password:
                logon_type = TASK_LOGON_PASSWORD
            else:
                logon_type = TASK_LOGON_INTERACTIVE_TOKEN
    else:
        password = None

    # Save the task
    try:
        task_folder.RegisterTask(name,
                                 xml_text,
                                 TASK_CREATE,
                                 user_name,
                                 password,
                                 logon_type)

    except pythoncom.com_error as error:
        hr, msg, exc, arg = error.args  # pylint: disable=W0633
        fc = {-2147216615: 'Required element or attribute missing',
              -2147216616: 'Value incorrectly formatted or out of range',
              -2147352571: 'Access denied'}
        try:
            failure_code = fc[exc[5]]
        except KeyError:
            failure_code = 'Unknown Failure: {0}'.format(error)

        log.debug('Failed to create task: %s', failure_code)

    # Verify creation
    if name in list_tasks(location):
        return True
    else:
        return False


def create_folder(name, location='\\'):
    r'''
    Create a folder in which to create tasks.

    Args:

        name (str):
            The name of the folder. This will be displayed in the task
            scheduler.

        location (str):
            A string value representing the location in which to create the
            folder. Default is ``\`` which is the root for the task scheduler
            (``C:\Windows\System32\tasks``).

    Returns:
        bool: ``True`` if successful, otherwise ``False``

    CLI Example:

    .. code-block:: bash

        salt 'minion-id' task.create_folder <folder_name>
    '''
    # Check for existing folder
    if name in list_folders(location):
        # Connect to an existing task definition
        return '{0} already exists'.format(name)

    # Create the task service object
    with salt.utils.winapi.Com():
        task_service = win32com.client.Dispatch("Schedule.Service")
    task_service.Connect()

    # Get the folder to list folders from
    task_folder = task_service.GetFolder(location)
    task_folder.CreateFolder(name)

    # Verify creation
    if name in list_folders(location):
        return True
    else:
        return False


def edit_task(name=None,
              location='\\',
              # General Tab
              user_name=None,
              password=None,
              description=None,
              enabled=None,
              hidden=None,
              # Conditions Tab
              run_if_idle=None,
              idle_duration=None,
              idle_wait_timeout=None,
              idle_stop_on_end=None,
              idle_restart=None,
              ac_only=None,
              stop_if_on_batteries=None,
              wake_to_run=None,
              run_if_network=None,
              network_id=None,
              network_name=None,
              # Settings Tab
              allow_demand_start=None,
              start_when_available=None,
              restart_every=None,
              restart_count=3,
              execution_time_limit=None,
              force_stop=None,
              delete_after=None,
              multiple_instances=None,
              **kwargs):
    r'''
    Edit the parameters of a task. Triggers and Actions cannot be edited yet.

    Args:
<<<<<<< HEAD

        name (str):
            The name of the task. This will be displayed in the task scheduler.

        location (str):
            A string value representing the location in which to create the
            task. Default is ``\`` which is the root for the task scheduler
            (``C:\Windows\System32\tasks``).

=======

        name (str):
            The name of the task. This will be displayed in the task scheduler.

        location (str):
            A string value representing the location in which to create the
            task. Default is ``\`` which is the root for the task scheduler
            (``C:\Windows\System32\tasks``).

>>>>>>> 4f400598
        user_name (str):
            The user account under which to run the task. To specify the
            'System' account, use 'System'. The password will be ignored.

        password (str):
            The password to use for authentication. This should set the task to
            run whether the user is logged in or not, but is currently not
            working.

            .. note::

                The combination of user_name and password determine how the
                task runs. For example, if a username is passed without at
                password the task will only run when the user is logged in. If a
                password is passed as well the task will run whether the user is
                logged on or not. If you pass 'System' as the username the task
                will run as the system account (the password parameter is
                ignored).

        description (str):
            A string representing the text that will be displayed in the
            description field in the task scheduler.

        enabled (bool):
            A boolean value representing whether or not the task is enabled.

        hidden (bool):
            A boolean value representing whether or not the task is hidden.

        run_if_idle (bool):
            Boolean value that indicates that the Task Scheduler will run the
            task only if the computer is in an idle state.

        idle_duration (str):
            A value that indicates the amount of time that the computer must be
            in an idle state before the task is run. Valid values are:

                - 1 minute
                - 5 minutes
                - 10 minutes
                - 15 minutes
                - 30 minutes
                - 1 hour

        idle_wait_timeout (str):
            A value that indicates the amount of time that the Task Scheduler
            will wait for an idle condition to occur. Valid values are:

                - Do not wait
                - 1 minute
                - 5 minutes
                - 10 minutes
                - 15 minutes
                - 30 minutes
                - 1 hour
                - 2 hours

        idle_stop_on_end (bool):
            Boolean value that indicates that the Task Scheduler will terminate
            the task if the idle condition ends before the task is completed.

        idle_restart (bool):
            Boolean value that indicates whether the task is restarted when the
            computer cycles into an idle condition more than once.

        ac_only (bool):
            Boolean value that indicates that the Task Scheduler will launch the
            task only while on AC power.

        stop_if_on_batteries (bool):
            Boolean value that indicates that the task will be stopped if the
            computer begins to run on battery power.

        wake_to_run (bool):
            Boolean value that indicates that the Task Scheduler will wake the
            computer when it is time to run the task.

        run_if_network (bool):
            Boolean value that indicates that the Task Scheduler will run the
            task only when a network is available.

        network_id (guid):
            GUID value that identifies a network profile.

        network_name (str):
            Sets the name of a network profile. The name is used for display
            purposes.

        allow_demand_start (bool):
            Boolean value that indicates that the task can be started by using
            either the Run command or the Context menu.

        start_when_available (bool):
            Boolean value that indicates that the Task Scheduler can start the
            task at any time after its scheduled time has passed.

        restart_every (str):
            A value that specifies the interval between task restart attempts.
            Valid values are:

                - False (to disable)
                - 1 minute
                - 5 minutes
                - 10 minutes
                - 15 minutes
                - 30 minutes
                - 1 hour
                - 2 hours

        restart_count (int):
            The number of times the Task Scheduler will attempt to restart the
            task. Valid values are integers 1 - 999.

        execution_time_limit (bool, str):
            The amount of time allowed to complete the task. Valid values are:

                - False (to disable)
                - 1 hour
                - 2 hours
                - 4 hours
                - 8 hours
                - 12 hours
                - 1 day
                - 3 days

        force_stop (bool):
            Boolean value that indicates that the task may be terminated by
            using TerminateProcess.

        delete_after (bool, str):
            The amount of time that the Task Scheduler will wait before deleting
            the task after it expires. Requires a trigger with an expiration
            date. Valid values are:

                - False (to disable)
                - Immediately
                - 30 days
                - 90 days
                - 180 days
                - 365 days

        multiple_instances (str):
            Sets the policy that defines how the Task Scheduler deals with
            multiple instances of the task. Valid values are:

                - Parallel
                - Queue
                - No New Instance
                - Stop Existing

    Returns:
        bool: ``True`` if successful, otherwise ``False``

    CLI Example:

    .. code-block:: bash

        salt '*' task.edit_task <task_name> description='This task is awesome'
    '''
    # TODO: Add more detailed return for items changed

    # Check for passed task_definition
    # If not passed, open a task definition for an existing task
    save_definition = False
    if kwargs.get('task_definition', False):
        task_definition = kwargs.get('task_definition')
    else:
        save_definition = True

        # Make sure a name was passed
        if not name:
            return 'Required parameter "name" not passed'

        # Make sure task exists to modify
        if name in list_tasks(location):

            # Connect to the task scheduler
            with salt.utils.winapi.Com():
                task_service = win32com.client.Dispatch("Schedule.Service")
            task_service.Connect()

            # get the folder to create the task in
            task_folder = task_service.GetFolder(location)

            # Connect to an existing task definition
            task_definition = task_folder.GetTask(name).Definition

        else:
            # Not found and create_new not set, return not found
            return '{0} not found'.format(name)

    # General Information
    if save_definition:
        task_definition.RegistrationInfo.Author = 'Salt Minion'
        task_definition.RegistrationInfo.Source = "Salt Minion Daemon"

    if description is not None:
        task_definition.RegistrationInfo.Description = description

    # General Information: Security Options
    if user_name:
        # Determine logon type
        if user_name.lower() == 'system':
            logon_type = TASK_LOGON_SERVICE_ACCOUNT
            user_name = 'SYSTEM'
            password = None
        else:
            task_definition.Principal.Id = user_name
            if password:
                logon_type = TASK_LOGON_PASSWORD
            else:
                logon_type = TASK_LOGON_INTERACTIVE_TOKEN

        task_definition.Principal.UserID = user_name
        task_definition.Principal.DisplayName = user_name
        task_definition.Principal.LogonType = logon_type
        task_definition.Principal.RunLevel = TASK_RUNLEVEL_HIGHEST
    else:
        user_name = None
        password = None

    # Settings
    # https://msdn.microsoft.com/en-us/library/windows/desktop/aa383480(v=vs.85).aspx
    if enabled is not None:
        task_definition.Settings.Enabled = enabled
    # Settings: General Tab
    if hidden is not None:
        task_definition.Settings.Hidden = hidden

    # Settings: Conditions Tab (Idle)
    # https://msdn.microsoft.com/en-us/library/windows/desktop/aa380669(v=vs.85).aspx
    if run_if_idle is not None:
        task_definition.Settings.RunOnlyIfIdle = run_if_idle

    if task_definition.Settings.RunOnlyIfIdle:
        if idle_stop_on_end is not None:
            task_definition.Settings.IdleSettings.StopOnIdleEnd = idle_stop_on_end
        if idle_restart is not None:
            task_definition.Settings.IdleSettings.RestartOnIdle = idle_restart
        if idle_duration is not None:
            if idle_duration in duration:
                task_definition.Settings.IdleSettings.IdleDuration = _lookup_first(duration, idle_duration)
            else:
                return 'Invalid value for "idle_duration"'
        if idle_wait_timeout is not None:
            if idle_wait_timeout in duration:
                task_definition.Settings.IdleSettings.WaitTimeout = _lookup_first(duration, idle_wait_timeout)
            else:
                return 'Invalid value for "idle_wait_timeout"'

    # Settings: Conditions Tab (Power)
    if ac_only is not None:
        task_definition.Settings.DisallowStartIfOnBatteries = ac_only
    if stop_if_on_batteries is not None:
        task_definition.Settings.StopIfGoingOnBatteries = stop_if_on_batteries
    if wake_to_run is not None:
        task_definition.Settings.WakeToRun = wake_to_run

    # Settings: Conditions Tab (Network)
    # https://msdn.microsoft.com/en-us/library/windows/desktop/aa382067(v=vs.85).aspx
    if run_if_network is not None:
        task_definition.Settings.RunOnlyIfNetworkAvailable = run_if_network
    if task_definition.Settings.RunOnlyIfNetworkAvailable:
        if network_id:
            task_definition.Settings.NetworkSettings.Id = network_id
        if network_name:
            task_definition.Settings.NetworkSettings.Name = network_name

    # Settings: Settings Tab
    if allow_demand_start is not None:
        task_definition.Settings.AllowDemandStart = allow_demand_start
    if start_when_available is not None:
        task_definition.Settings.StartWhenAvailable = start_when_available
    if restart_every is not None:
        if restart_every is False:
            task_definition.Settings.RestartInterval = ''
        else:
            if restart_every in duration:
                task_definition.Settings.RestartInterval = _lookup_first(
                    duration, restart_every)
            else:
                return 'Invalid value for "restart_every"'
    if task_definition.Settings.RestartInterval:
        if restart_count is not None:
            if restart_count in range(1, 999):
                task_definition.Settings.RestartCount = restart_count
            else:
                return '"restart_count" must be a value between 1 and 999'
    if execution_time_limit is not None:
        if execution_time_limit is False:
            task_definition.Settings.ExecutionTimeLimit = 'PT0S'
        else:
            if execution_time_limit in duration:
                task_definition.Settings.ExecutionTimeLimit = _lookup_first(
                    duration, execution_time_limit)
            else:
                return 'Invalid value for "execution_time_limit"'
    if force_stop is not None:
        task_definition.Settings.AllowHardTerminate = force_stop
    if delete_after is not None:
        # TODO: Check triggers for end_boundary
        if delete_after is False:
            task_definition.Settings.DeleteExpiredTaskAfter = ''
        if delete_after in duration:
            task_definition.Settings.DeleteExpiredTaskAfter = _lookup_first(
                duration, delete_after)
        else:
            return 'Invalid value for "delete_after"'
    if multiple_instances is not None:
        task_definition.Settings.MultipleInstances = instances[multiple_instances]

    # Save the task
    if save_definition:
        # Save the Changes
        return _save_task_definition(name=name,
                                     task_folder=task_folder,
                                     task_definition=task_definition,
                                     user_name=user_name,
                                     password=password,
                                     logon_type=task_definition.Principal.LogonType)


def delete_task(name, location='\\'):
    r'''
    Delete a task from the task scheduler.

    Args:
        name (str):
            The name of the task to delete.

        location (str):
            A string value representing the location of the task. Default is
            ``\`` which is the root for the task scheduler
            (``C:\Windows\System32\tasks``).

    Returns:
        bool: ``True`` if successful, otherwise ``False``

    CLI Example:

    .. code-block:: bash

        salt 'minion-id' task.delete_task <task_name>
    '''
    # Check for existing task
    if name not in list_tasks(location):
        return '{0} not found in {1}'.format(name, location)

    # connect to the task scheduler
    with salt.utils.winapi.Com():
        task_service = win32com.client.Dispatch("Schedule.Service")
    task_service.Connect()

    # get the folder to delete the task from
    task_folder = task_service.GetFolder(location)

    task_folder.DeleteTask(name, 0)

    # Verify deletion
    if name not in list_tasks(location):
        return True
    else:
        return False


def delete_folder(name, location='\\'):
    r'''
    Delete a folder from the task scheduler.

    Args:

        name (str):
            The name of the folder to delete.

        location (str):
            A string value representing the location of the folder.  Default is
            ``\`` which is the root for the task scheduler
            (``C:\Windows\System32\tasks``).

    Returns:
        bool: ``True`` if successful, otherwise ``False``

    CLI Example:

    .. code-block:: bash

        salt 'minion-id' task.delete_folder <folder_name>
    '''
    # Check for existing folder
    if name not in list_folders(location):
        return '{0} not found in {1}'.format(name, location)

    # connect to the task scheduler
    with salt.utils.winapi.Com():
        task_service = win32com.client.Dispatch("Schedule.Service")
    task_service.Connect()

    # get the folder to delete the folder from
    task_folder = task_service.GetFolder(location)

    # Delete the folder
    task_folder.DeleteFolder(name, 0)

    # Verify deletion
    if name not in list_folders(location):
        return True
    else:
        return False


def run(name, location='\\'):
    r'''
    Run a scheduled task manually.

    Args:

        name (str):
            The name of the task to run.

        location (str):
            A string value representing the location of the task. Default is
            ``\`` which is the root for the task scheduler
            (``C:\Windows\System32\tasks``).

    Returns:
        bool: ``True`` if successful, otherwise ``False``

    CLI Example:

    .. code-block:: bash

        salt 'minion-id' task.list_run <task_name>
    '''
    # Check for existing folder
    if name not in list_tasks(location):
        return '{0} not found in {1}'.format(name, location)

    # connect to the task scheduler
    with salt.utils.winapi.Com():
        task_service = win32com.client.Dispatch("Schedule.Service")
    task_service.Connect()

    # get the folder to delete the folder from
    task_folder = task_service.GetFolder(location)
    task = task_folder.GetTask(name)

    try:
        task.Run('')
        return True
    except pythoncom.com_error:
        return False


def run_wait(name, location='\\'):
    r'''
    Run a scheduled task and return when the task finishes

    Args:

        name (str):
            The name of the task to run.

        location (str):
            A string value representing the location of the task. Default is
            ``\`` which is the root for the task scheduler
            (``C:\Windows\System32\tasks``).

    Returns:
        bool: ``True`` if successful, otherwise ``False``

    CLI Example:

    .. code-block:: bash

        salt 'minion-id' task.list_run_wait <task_name>
    '''
    # Check for existing folder
    if name not in list_tasks(location):
        return '{0} not found in {1}'.format(name, location)

    # connect to the task scheduler
    with salt.utils.winapi.Com():
        task_service = win32com.client.Dispatch("Schedule.Service")
    task_service.Connect()

    # get the folder to delete the folder from
    task_folder = task_service.GetFolder(location)
    task = task_folder.GetTask(name)

    # Is the task already running
    if task.State == TASK_STATE_RUNNING:
        return 'Task already running'

    try:
        task.Run('')
        time.sleep(1)
        running = True
    except pythoncom.com_error:
        return False

    while running:
        running = False
        try:
            running_tasks = task_service.GetRunningTasks(0)
            if running_tasks.Count:
                for item in running_tasks:
                    if item.Name == name:
                        running = True
        except pythoncom.com_error:
            running = False

    return True


def stop(name, location='\\'):
    r'''
    Stop a scheduled task.

    Args:

        name (str):
            The name of the task to stop.

        location (str):
            A string value representing the location of the task. Default is
            ``\`` which is the root for the task scheduler
            (``C:\Windows\System32\tasks``).

    Returns:
        bool: ``True`` if successful, otherwise ``False``

    CLI Example:

    .. code-block:: bash

        salt 'minion-id' task.list_stop <task_name>
    '''
    # Check for existing folder
    if name not in list_tasks(location):
        return '{0} not found in {1}'.format(name, location)

    # connect to the task scheduler
    with salt.utils.winapi.Com():
        task_service = win32com.client.Dispatch("Schedule.Service")
    task_service.Connect()

    # get the folder to delete the folder from
    task_folder = task_service.GetFolder(location)
    task = task_folder.GetTask(name)

    try:
        task.Stop(0)
        return True
    except pythoncom.com_error:
        return False


def status(name, location='\\'):
    r'''
    Determine the status of a task. Is it Running, Queued, Ready, etc.

    Args:

        name (str):
            The name of the task for which to return the status

        location (str):
            A string value representing the location of the task. Default is
            ``\`` which is the root for the task scheduler
            (``C:\Windows\System32\tasks``).

    Returns:
        str: The current status of the task. Will be one of the following:

            - Unknown
            - Disabled
            - Queued
            - Ready
            - Running

    CLI Example:

    .. code-block:: bash

        salt 'minion-id' task.list_status <task_name>
    '''
    # Check for existing folder
    if name not in list_tasks(location):
        return '{0} not found in {1}'.format(name, location)

    # connect to the task scheduler
    with salt.utils.winapi.Com():
        task_service = win32com.client.Dispatch("Schedule.Service")
    task_service.Connect()

    # get the folder where the task is defined
    task_folder = task_service.GetFolder(location)
    task = task_folder.GetTask(name)

    return states[task.State]


def info(name, location='\\'):
    r'''
    Get the details about a task in the task scheduler.

    Args:

        name (str):
            The name of the task for which to return the status
<<<<<<< HEAD

        location (str):
            A string value representing the location of the task. Default is
            ``\`` which is the root for the task scheduler
            (``C:\Windows\System32\tasks``).

=======

        location (str):
            A string value representing the location of the task. Default is
            ``\`` which is the root for the task scheduler
            (``C:\Windows\System32\tasks``).

>>>>>>> 4f400598
    Returns:
        dict: A dictionary containing the task configuration

    CLI Example:

    .. code-block:: bash

        salt 'minion-id' task.info <task_name>
    '''
    # Check for existing folder
    if name not in list_tasks(location):
        return '{0} not found in {1}'.format(name, location)

    # connect to the task scheduler
    with salt.utils.winapi.Com():
        task_service = win32com.client.Dispatch("Schedule.Service")
    task_service.Connect()

    # get the folder to delete the folder from
    task_folder = task_service.GetFolder(location)
    task = task_folder.GetTask(name)

    properties = {'enabled': task.Enabled,
                  'last_run': _get_date_value(task.LastRunTime),
                  'last_run_result': results[task.LastTaskResult],
                  'missed_runs': task.NumberOfMissedRuns,
                  'next_run': _get_date_value(task.NextRunTime),
                  'status': states[task.State]}

    def_set = task.Definition.Settings

    settings = {
        'allow_demand_start': def_set.AllowDemandStart,
        'force_stop': def_set.AllowHardTerminate}

    if def_set.DeleteExpiredTaskAfter == '':
        settings['delete_after'] = False
    elif def_set.DeleteExpiredTaskAfter == 'PT0S':
        settings['delete_after'] = 'Immediately'
    else:
        settings['delete_after'] = _reverse_lookup(
            duration, def_set.DeleteExpiredTaskAfter)

    if def_set.ExecutionTimeLimit == '':
        settings['execution_time_limit'] = False
    else:
        settings['execution_time_limit'] = _reverse_lookup(
            duration, def_set.ExecutionTimeLimit)

    settings['multiple_instances'] = _reverse_lookup(
        instances, def_set.MultipleInstances)

    if def_set.RestartInterval == '':
        settings['restart_interval'] = False
    else:
        settings['restart_interval'] = _reverse_lookup(
            duration, def_set.RestartInterval)

    if settings['restart_interval']:
        settings['restart_count'] = def_set.RestartCount
    settings['stop_if_on_batteries'] = def_set.StopIfGoingOnBatteries
    settings['wake_to_run'] = def_set.WakeToRun

    conditions = {
        'ac_only': def_set.DisallowStartIfOnBatteries,
        'run_if_idle': def_set.RunOnlyIfIdle,
        'run_if_network': def_set.RunOnlyIfNetworkAvailable,
        'start_when_available': def_set.StartWhenAvailable}

    if conditions['run_if_idle']:
        idle_set = def_set.IdleSettings
        conditions['idle_duration'] = idle_set.IdleDuration
        conditions['idle_restart'] = idle_set.RestartOnIdle
        conditions['idle_stop_on_end'] = idle_set.StopOnIdleEnd
        conditions['idle_wait_timeout'] = idle_set.WaitTimeout

    if conditions['run_if_network']:
        net_set = def_set.NetworkSettings
        conditions['network_id'] = net_set.Id
        conditions['network_name'] = net_set.Name

    actions = []
    for actionObj in task.Definition.Actions:
        action = {'action_type': _reverse_lookup(action_types, actionObj.Type)}
        if actionObj.Path:
            action['cmd'] = actionObj.Path
        if actionObj.Arguments:
            action['arguments'] = actionObj.Arguments
        if actionObj.WorkingDirectory:
            action['working_dir'] = actionObj.WorkingDirectory
        actions.append(action)

    triggers = []
    for triggerObj in task.Definition.Triggers:
        trigger = {
            'trigger_type': _reverse_lookup(trigger_types, triggerObj.Type)}
        if triggerObj.ExecutionTimeLimit:
            trigger['execution_time_limit'] = _reverse_lookup(
                duration, triggerObj.ExecutionTimeLimit)
        if triggerObj.StartBoundary:
            start_date, start_time = triggerObj.StartBoundary.split('T', 1)
            trigger['start_date'] = start_date
            trigger['start_time'] = start_time
        if triggerObj.EndBoundary:
            end_date, end_time = triggerObj.EndBoundary.split('T', 1)
            trigger['end_date'] = end_date
            trigger['end_time'] = end_time
        trigger['enabled'] = triggerObj.Enabled
        if hasattr(triggerObj, 'RandomDelay'):
            if triggerObj.RandomDelay:
                trigger['random_delay'] = _reverse_lookup(
                    duration, triggerObj.RandomDelay)
            else:
                trigger['random_delay'] = False
        if hasattr(triggerObj, 'Delay'):
            if triggerObj.Delay:
                trigger['delay'] = _reverse_lookup(duration, triggerObj.Delay)
            else:
                trigger['delay'] = False
        triggers.append(trigger)

    properties['settings'] = settings
    properties['conditions'] = conditions
    properties['actions'] = actions
    properties['triggers'] = triggers
    ret = properties

    return ret


def add_action(name=None,
               location='\\',
               action_type='Execute',
               **kwargs):
    r'''
    Add an action to a task.

    Args:

        name (str):
            The name of the task to which to add the action.
<<<<<<< HEAD

        location (str):
            A string value representing the location of the task. Default is
            ``\`` which is the root for the task scheduler
            (``C:\Windows\System32\tasks``).

        action_type (str):
            The type of action to add. There are three action types. Each one
            requires its own set of Keyword Arguments (kwargs). Valid values
            are:

=======

        location (str):
            A string value representing the location of the task. Default is
            ``\`` which is the root for the task scheduler
            (``C:\Windows\System32\tasks``).

        action_type (str):
            The type of action to add. There are three action types. Each one
            requires its own set of Keyword Arguments (kwargs). Valid values
            are:

>>>>>>> 4f400598
                - Execute
                - Email
                - Message

    Required arguments for each action_type:

    **Execute**

        Execute a command or an executable

            cmd (str):
<<<<<<< HEAD
                (required) The command or executable to run.

            arguments (str):
                (optional) Arguments to be passed to the command or executable.
=======
                (required) The command / executable to run.

            arguments (str):
                (optional) Arguments to be passed to the command / executable.
>>>>>>> 4f400598
                To launch a script the first command will need to be the
                interpreter for the script. For example, to run a vbscript you
                would pass ``cscript.exe`` in the ``cmd`` parameter and pass the
                script in the ``arguments`` parameter as follows:

                    - ``cmd='cscript.exe' arguments='c:\scripts\myscript.vbs'``

                Batch files do not need an interpreter and may be passed to the
                cmd parameter directly.

            start_in (str):
                (optional) The current working directory for the command.

    **Email**

        Send and email. Requires ``server``, ``from``, and ``to`` or ``cc``.

            from (str): The sender

            reply_to (str): Who to reply to

            to (str): The recipient

            cc (str): The CC recipient

            bcc (str): The BCC recipient

            subject (str): The subject of the email

            body (str): The Message Body of the email

            server (str): The server used to send the email

            attachments (list):
                A list of attachments. These will be the paths to the files to
                attach. ie: ``attachments="['C:\attachment1.txt',
                'C:\attachment2.txt']"``

    **Message**

        Display a dialog box. The task must be set to "Run only when user is
        logged on" in order for the dialog box to display. Both parameters are
        required.

            title (str):
                The dialog box title.

            message (str):
                The dialog box message body

    Returns:
        dict: A dictionary containing the task configuration

    CLI Example:

    .. code-block:: bash

        salt 'minion-id' task.add_action <task_name> cmd='del /Q /S C:\\Temp'
    '''
    save_definition = False
    if kwargs.get('task_definition', False):
        task_definition = kwargs.get('task_definition')
    else:
        save_definition = True
        # Make sure a name was passed
        if not name:
            return 'Required parameter "name" not passed'

        # Make sure task exists
        if name in list_tasks(location):

            # Connect to the task scheduler
            with salt.utils.winapi.Com():
                task_service = win32com.client.Dispatch("Schedule.Service")
            task_service.Connect()

            # get the folder to create the task in
            task_folder = task_service.GetFolder(location)

            # Connect to an existing task definition
            task_definition = task_folder.GetTask(name).Definition

        else:
            # Not found and create_new not set, return not found
            return '{0} not found'.format(name)

    # Action Settings
    task_action = task_definition.Actions.Create(action_types[action_type])
    if action_types[action_type] == TASK_ACTION_EXEC:
        task_action.Id = 'Execute_ID1'
        if kwargs.get('cmd', False):
            task_action.Path = kwargs.get('cmd')
        else:
            return 'Required parameter "cmd" not found'
        task_action.Arguments = kwargs.get('arguments', '')
        task_action.WorkingDirectory = kwargs.get('start_in', '')

    elif action_types[action_type] == TASK_ACTION_SEND_EMAIL:
        task_action.Id = 'Email_ID1'

        # Required Parameters
        if kwargs.get('server', False):
            task_action.Server = kwargs.get('server')
        else:
            return 'Required parameter "server" not found'

        if kwargs.get('from', False):
            task_action.From = kwargs.get('from')
        else:
            return 'Required parameter "from" not found'

        if kwargs.get('to', False) or kwargs.get('cc', False):
            if kwargs.get('to'):
                task_action.To = kwargs.get('to')
            if kwargs.get('cc'):
                task_action.Cc = kwargs.get('cc')
        else:
            return 'Required parameter "to" or "cc" not found'

        # Optional Parameters
        if kwargs.get('reply_to'):
            task_action.ReplyTo = kwargs.get('reply_to')
        if kwargs.get('bcc'):
            task_action.Bcc = kwargs.get('bcc')
        if kwargs.get('subject'):
            task_action.Subject = kwargs.get('subject')
        if kwargs.get('body'):
            task_action.Body = kwargs.get('body')
        if kwargs.get('attachments'):
            task_action.Attachments = kwargs.get('attachments')

    elif action_types[action_type] == TASK_ACTION_SHOW_MESSAGE:
        task_action.Id = 'Message_ID1'

        if kwargs.get('title', False):
            task_action.Title = kwargs.get('title')
        else:
            return 'Required parameter "title" not found'

        if kwargs.get('message', False):
            task_action.MessageBody = kwargs.get('message')
        else:
            return 'Required parameter "message" not found'

    # Save the task
    if save_definition:
        # Save the Changes
        return _save_task_definition(name=name,
                                     task_folder=task_folder,
                                     task_definition=task_definition,
                                     user_name=task_definition.Principal.UserID,
                                     password=None,
                                     logon_type=task_definition.Principal.LogonType)


def _clear_actions(name, location='\\'):
    r'''
    Remove all actions from the task.

    :param str name: The name of the task from which to clear all actions.

    :param str location: A string value representing the location of the task.
    Default is ``\`` which is the root for the task scheduler
    (``C:\Windows\System32\tasks``).

    :return: True if successful, False if unsuccessful
    :rtype: bool
    '''
    # TODO: The problem is, you have to have at least one action for the task to
    # TODO: be valid, so this will always fail with a 'Required element or
    # TODO: attribute missing' error.
    # TODO: Make this an internal function that clears the functions but doesn't
    # TODO: save it. Then you can add a new function. Maybe for editing an
    # TODO: action.
    # Check for existing task
    if name not in list_tasks(location):
        return '{0} not found in {1}'.format(name, location)

    # Create the task service object
    with salt.utils.winapi.Com():
        task_service = win32com.client.Dispatch("Schedule.Service")
    task_service.Connect()

    # Get the actions from the task
    task_folder = task_service.GetFolder(location)
    task_definition = task_folder.GetTask(name).Definition
    actions = task_definition.Actions

    actions.Clear()

    # Save the Changes
    return _save_task_definition(name=name,
                                 task_folder=task_folder,
                                 task_definition=task_definition,
                                 user_name=task_definition.Principal.UserID,
                                 password=None,
                                 logon_type=task_definition.Principal.LogonType)


def add_trigger(name=None,
                location='\\',
                trigger_type=None,
                trigger_enabled=True,
                start_date=None,
                start_time=None,
                end_date=None,
                end_time=None,
                random_delay=None,
                repeat_interval=None,
                repeat_duration=None,
                repeat_stop_at_duration_end=False,
                execution_time_limit=None,
                delay=None,
                **kwargs):
    r'''
    Add a trigger to a Windows Scheduled task

    .. note::

        Arguments are parsed by the YAML loader and are subject to
        yaml's idiosyncrasies. Therefore, time values in some
        formats (``%H:%M:%S`` and ``%H:%M``) should to be quoted.
        See `YAML IDIOSYNCRASIES`_ for more details.

    .. _`YAML IDIOSYNCRASIES`: https://docs.saltstack.com/en/latest/topics/troubleshooting/yaml_idiosyncrasies.html#time-expressions

    Args:

        name (str):
            The name of the task to which to add the trigger.

        location (str):
            A string value representing the location of the task. Default is
            ``\`` which is the root for the task scheduler
            (``C:\Windows\System32\tasks``).

        trigger_type (str):
            The type of trigger to create. This is defined when the trigger is
            created and cannot be changed later. Options are as follows:

                - Event
                - Once
                - Daily
                - Weekly
                - Monthly
                - MonthlyDay
                - OnIdle
                - OnTaskCreation
                - OnBoot
                - OnLogon
                - OnSessionChange

        trigger_enabled (bool):
            Boolean value that indicates whether the trigger is enabled.

        start_date (str):
            The date when the trigger is activated. If no value is passed, the
            current date will be used. Can be one of the following formats:

                - %Y-%m-%d
                - %m-%d-%y
                - %m-%d-%Y
                - %m/%d/%y
                - %m/%d/%Y
                - %Y/%m/%d

        start_time (str):
            The time when the trigger is activated. If no value is passed,
            midnight will be used. Can be one of the following formats:

                - %I:%M:%S %p
                - %I:%M %p
                - %H:%M:%S
                - %H:%M

        end_date (str):
            The date when the trigger is deactivated. The trigger cannot start
            the task after it is deactivated. Can be one of the following
            formats:

                - %Y-%m-%d
                - %m-%d-%y
                - %m-%d-%Y
                - %m/%d/%y
                - %m/%d/%Y
                - %Y/%m/%d

        end_time (str):
<<<<<<< HEAD
            The time when the trigger is deactivated. If this is not passed
=======
            The time when the trigger is deactivated. If the this is not passed
>>>>>>> 4f400598
            with ``end_date`` it will be set to midnight. Can be one of the
            following formats:

                - %I:%M:%S %p
                - %I:%M %p
                - %H:%M:%S
                - %H:%M

        random_delay (str):
            The delay time that is randomly added to the start time of the
            trigger. Valid values are:

                - 30 seconds
                - 1 minute
                - 30 minutes
                - 1 hour
                - 8 hours
                - 1 day

            .. note::

                This parameter applies to the following trigger types

                    - Once
                    - Daily
                    - Weekly
                    - Monthly
                    - MonthlyDay

        repeat_interval (str):
            The amount of time between each restart of the task. Valid values
            are:

                - 5 minutes
                - 10 minutes
                - 15 minutes
                - 30 minutes
                - 1 hour

        repeat_duration (str):
            How long the pattern is repeated. Valid values are:

                - Indefinitely
                - 15 minutes
                - 30 minutes
                - 1 hour
                - 12 hours
                - 1 day

        repeat_stop_at_duration_end (bool):
            Boolean value that indicates if a running instance of the task is
            stopped at the end of the repetition pattern duration.

        execution_time_limit (str):
            The maximum amount of time that the task launched by the trigger is
            allowed to run. Valid values are:

                - 30 minutes
                - 1 hour
                - 2 hours
                - 4 hours
                - 8 hours
                - 12 hours
                - 1 day
                - 3 days (default)

        delay (str):
            The time the trigger waits after its activation to start the task.
            Valid values are:

                - 15 seconds
                - 30 seconds
                - 1 minute
                - 30 minutes
                - 1 hour
                - 8 hours
                - 1 day

            .. note::

                This parameter applies to the following trigger types:

                    - OnLogon
                    - OnBoot
                    - Event
                    - OnTaskCreation
                    - OnSessionChange

    **kwargs**

    There are optional keyword arguments determined by the type of trigger
    being defined. They are as follows:

    *Event*

        The trigger will be fired by an event.

            subscription (str):
                An event definition in xml format that fires the trigger. The
                easiest way to get this would is to create an event in Windows
                Task Scheduler and then copy the xml text.

    *Once*

        No special parameters required.

    *Daily*

        The task will run daily.

            days_interval (int):
                The interval between days in the schedule. An interval of 1
                produces a daily schedule. An interval of 2 produces an
                every-other day schedule. If no interval is specified, 1 is
                used. Valid entries are 1 - 999.

    *Weekly*

        The task will run weekly.

            weeks_interval (int):
                The interval between weeks in the schedule. An interval of 1
                produces a weekly schedule. An interval of 2 produces an
                every-other week schedule. If no interval is specified, 1 is
                used. Valid entries are 1 - 52.

            days_of_week (list):
                Sets the days of the week on which the task runs. Should be a
                list. ie: ``['Monday','Wednesday','Friday']``. Valid entries are
                the names of the days of the week.

    *Monthly*

        The task will run monthly.
<<<<<<< HEAD

            months_of_year (list):
                Sets the months of the year during which the task runs. Should
                be a list. ie: ``['January','July']``. Valid entries are the
                full names of all the months.

            days_of_month (list):
                Sets the days of the month during which the task runs. Should be
                a list. ie: ``[1, 15, 'Last']``. Options are all days of the
                month 1 - 31 and the word 'Last' to indicate the last day of the
                month.

            last_day_of_month (bool):
                Boolean value that indicates that the task runs on the last day
                of the month regardless of the actual date of that day.

=======

            months_of_year (list):
                Sets the months of the year during which the task runs. Should
                be a list. ie: ``['January','July']``. Valid entries are the
                full names of all the months.

            days_of_month (list):
                Sets the days of the month during which the task runs. Should be
                a list. ie: ``[1, 15, 'Last']``. Options are all days of the
                month 1 - 31 and the word 'Last' to indicate the last day of the
                month.

            last_day_of_month (bool):
                Boolean value that indicates that the task runs on the last day
                of the month regardless of the actual date of that day.

>>>>>>> 4f400598
                .. note::

                    You can set the task to run on the last day of the month by
                    either including the word 'Last' in the list of days, or
<<<<<<< HEAD
                    setting the parameter 'last_day_of_month' equal to ``True``.

    *MonthlyDay*

        The task will run monthly an the specified day.
=======
                    setting the parameter 'last_day_of_month' equal to True.

    *MonthlyDay*

        The task will run monthly on the specified day.
>>>>>>> 4f400598

            months_of_year (list):
                Sets the months of the year during which the task runs. Should
                be a list. ie: ``['January','July']``. Valid entries are the
                full names of all the months.

            weeks_of_month (list):
                Sets the weeks of the month during which the task runs. Should
                be a list. ie: ``['First','Third']``. Valid options are:

                    - First
                    - Second
                    - Third
                    - Fourth

            last_week_of_month (bool):
                Boolean value that indicates that the task runs on the last week
                of the month.

            days_of_week (list):
                Sets the days of the week during which the task runs. Should be
                a list. ie: ``['Monday','Wednesday','Friday']``.  Valid entries
                are the names of the days of the week.

    *OnIdle*

        No special parameters required.

    *OnTaskCreation*
<<<<<<< HEAD

        No special parameters required.

    *OnBoot*

        No special parameters required.

    *OnLogon*

        No special parameters required.

    *OnSessionChange*

        The task will be triggered by a session change.

            session_user_name (str):
                Sets the user for the Terminal Server session. When a session
                state change is detected for this user, a task is started. To
                detect session status change for any user, do not pass this
                parameter.

            state_change (str):
                Sets the kind of Terminal Server session change that would
                trigger a task launch. Valid options are:

                    - ConsoleConnect: When you connect to a user session (switch
                      users)
                    - ConsoleDisconnect: When you disconnect a user session
                      (switch users)
                    - RemoteConnect: When a user connects via Remote Desktop
                    - RemoteDisconnect: When a user disconnects via Remote
                      Desktop
                    - SessionLock: When the workstation is locked
                    - SessionUnlock: When the workstation is unlocked

=======

        No special parameters required.

    *OnBoot*

        No special parameters required.

    *OnLogon*

        No special parameters required.

    *OnSessionChange*

        The task will be triggered by a session change.

            session_user_name (str):
                Sets the user for the Terminal Server session. When a session
                state change is detected for this user, a task is started. To
                detect session status change for any user, do not pass this
                parameter.

            state_change (str):
                Sets the kind of Terminal Server session change that would
                trigger a task launch. Valid options are:

                    - ConsoleConnect: When you connect to a user session (switch
                      users)
                    - ConsoleDisconnect: When you disconnect a user session
                      (switch users)
                    - RemoteConnect: When a user connects via Remote Desktop
                    - RemoteDisconnect: When a user disconnects via Remote
                      Desktop
                    - SessionLock: When the workstation is locked
                    - SessionUnlock: When the workstation is unlocked

>>>>>>> 4f400598
    Returns:
        bool: ``True`` if successful, otherwise ``False``

    CLI Example:

    .. code-block:: bash

        salt 'minion-id' task.add_trigger <task_name> trigger_type=Once trigger_enabled=True start_date=2016/12/1 start_time='"12:01"'
    '''
    if not trigger_type:
        return 'Required parameter "trigger_type" not specified'

    # Define lookup dictionaries
    state_changes = {'ConsoleConnect': 1,
                     'ConsoleDisconnect': 2,
                     'RemoteConnect': 3,
                     'RemoteDisconnect': 4,
                     'SessionLock': 7,
                     'SessionUnlock': 8}

    days = {1: 0x1,
            2: 0x2,
            3: 0x4,
            4: 0x8,
            5: 0x10,
            6: 0x20,
            7: 0x40,
            8: 0x80,
            9: 0x100,
            10: 0x200,
            11: 0x400,
            12: 0x800,
            13: 0x1000,
            14: 0x2000,
            15: 0x4000,
            16: 0x8000,
            17: 0x10000,
            18: 0x20000,
            19: 0x40000,
            20: 0x80000,
            21: 0x100000,
            22: 0x200000,
            23: 0x400000,
            24: 0x800000,
            25: 0x1000000,
            26: 0x2000000,
            27: 0x4000000,
            28: 0x8000000,
            29: 0x10000000,
            30: 0x20000000,
            31: 0x40000000,
            'Last': 0x80000000}

    weekdays = {'Sunday': 0x1,
                'Monday': 0x2,
                'Tuesday': 0x4,
                'Wednesday': 0x8,
                'Thursday': 0x10,
                'Friday': 0x20,
                'Saturday': 0x40}

    weeks = {'First': 0x1,
             'Second': 0x2,
             'Third': 0x4,
             'Fourth': 0x8}

    months = {'January': 0x1,
              'February': 0x2,
              'March': 0x4,
              'April': 0x8,
              'May': 0x10,
              'June': 0x20,
              'July': 0x40,
              'August': 0x80,
              'September': 0x100,
              'October': 0x200,
              'November': 0x400,
              'December': 0x800}

    # Format Date Parameters
    if start_date:
        date_format = _get_date_time_format(start_date)
        if date_format:
            dt_obj = datetime.strptime(start_date, date_format)
        else:
            return 'Invalid start_date'
    else:
        dt_obj = datetime.now()

    if start_time:
        time_format = _get_date_time_format(start_time)
        if time_format:
            tm_obj = datetime.strptime(start_time, time_format)
        else:
            return 'Invalid start_time'
    else:
        tm_obj = datetime.strptime('00:00:00', '%H:%M:%S')

    start_boundary = '{0}T{1}'.format(dt_obj.strftime('%Y-%m-%d'),
                                      tm_obj.strftime('%H:%M:%S'))

    dt_obj = None
    if end_date:
        date_format = _get_date_time_format(end_date)
        if date_format:
            dt_obj = datetime.strptime(end_date, date_format)
        else:
            return 'Invalid end_date'

    if end_time:
        time_format = _get_date_time_format(end_time)
        if time_format:
            tm_obj = datetime.strptime(end_time, time_format)
        else:
            return 'Invalid end_time'
    else:
        tm_obj = datetime.strptime('00:00:00', '%H:%M:%S')

    end_boundary = None
    if dt_obj and tm_obj:
        end_boundary = '{0}T{1}'.format(dt_obj.strftime('%Y-%m-%d'),
                                        tm_obj.strftime('%H:%M:%S'))

    save_definition = False
    if kwargs.get('task_definition', False):
        task_definition = kwargs.get('task_definition')
    else:
        save_definition = True
        # Make sure a name was passed
        if not name:
            return 'Required parameter "name" not passed'

        # Make sure task exists
        if name in list_tasks(location):

            # Connect to the task scheduler
            with salt.utils.winapi.Com():
                task_service = win32com.client.Dispatch("Schedule.Service")
            task_service.Connect()

            # get the folder to create the task in
            task_folder = task_service.GetFolder(location)

            # Connect to an existing task definition
            task_definition = task_folder.GetTask(name).Definition

        else:
            # Not found and create_new not set, return not found
            return '{0} not found'.format(name)

    # Create a New Trigger
    trigger = task_definition.Triggers.Create(trigger_types[trigger_type])

    # Shared Trigger Parameters
    # Settings
    trigger.StartBoundary = start_boundary
    # Advanced Settings
    if delay:
        trigger.Delay = _lookup_first(duration, delay)
    if random_delay:
        trigger.RandomDelay = _lookup_first(duration, random_delay)
    if repeat_interval:
        trigger.Repetition.Interval = _lookup_first(duration, repeat_interval)
        if repeat_duration:
            trigger.Repetition.Duration = _lookup_first(duration,
                                                        repeat_duration)
        trigger.Repetition.StopAtDurationEnd = repeat_stop_at_duration_end
    if execution_time_limit:
        trigger.ExecutionTimeLimit = _lookup_first(duration,
                                                   execution_time_limit)
    if end_boundary:
        trigger.EndBoundary = end_boundary
    trigger.Enabled = trigger_enabled

    # Trigger Specific Parameters
    # Event Trigger Parameters
    if trigger_types[trigger_type] == TASK_TRIGGER_EVENT:
        # Check for required kwargs
        if kwargs.get('subscription', False):
            trigger.Id = 'Event_ID1'
            trigger.Subscription = kwargs.get('subscription')
        else:
            return 'Required parameter "subscription" not passed'

    elif trigger_types[trigger_type] == TASK_TRIGGER_TIME:
        trigger.Id = 'Once_ID1'

    # Daily Trigger Parameters
    elif trigger_types[trigger_type] == TASK_TRIGGER_DAILY:
        trigger.Id = 'Daily_ID1'
        trigger.DaysInterval = kwargs.get('days_interval', 1)

    # Weekly Trigger Parameters
    elif trigger_types[trigger_type] == TASK_TRIGGER_WEEKLY:
        trigger.Id = 'Weekly_ID1'
        trigger.WeeksInterval = kwargs.get('weeks_interval', 1)
        if kwargs.get('days_of_week', False):
            bits_days = 0
            for weekday in kwargs.get('days_of_week'):
                bits_days |= weekdays[weekday]
            trigger.DaysOfWeek = bits_days
        else:
            return 'Required parameter "days_of_week" not passed'

    # Monthly Trigger Parameters
    elif trigger_types[trigger_type] == TASK_TRIGGER_MONTHLY:
        trigger.Id = 'Monthly_ID1'
        if kwargs.get('months_of_year', False):
            bits_months = 0
            for month in kwargs.get('months_of_year'):
                bits_months |= months[month]
            trigger.MonthsOfYear = bits_months
        else:
            return 'Required parameter "months_of_year" not passed'

        if kwargs.get('days_of_month', False) or \
                kwargs.get('last_day_of_month', False):
            if kwargs.get('days_of_month', False):
                bits_days = 0
                for day in kwargs.get('days_of_month'):
                    bits_days |= days[day]
                trigger.DaysOfMonth = bits_days
            trigger.RunOnLastDayOfMonth = kwargs.get('last_day_of_month', False)
        else:
            return 'Monthly trigger requires "days_of_month" or "last_day_of_' \
                   'month" parameters'

    # Monthly Day Of Week Trigger Parameters
    elif trigger_types[trigger_type] == TASK_TRIGGER_MONTHLYDOW:
        trigger.Id = 'Monthly_DOW_ID1'
        if kwargs.get('months_of_year', False):
            bits_months = 0
            for month in kwargs.get('months_of_year'):
                bits_months |= months[month]
            trigger.MonthsOfYear = bits_months
        else:
            return 'Required parameter "months_of_year" not passed'

        if kwargs.get('weeks_of_month', False) or \
                kwargs.get('last_week_of_month', False):
            if kwargs.get('weeks_of_month', False):
                bits_weeks = 0
                for week in kwargs.get('weeks_of_month'):
                    bits_weeks |= weeks[week]
                trigger.WeeksOfMonth = bits_weeks
            trigger.RunOnLastWeekOfMonth = kwargs.get('last_week_of_month',
                                                      False)
        else:
            return 'Monthly DOW trigger requires "weeks_of_month" or "last_' \
                   'week_of_month" parameters'

        if kwargs.get('days_of_week', False):
            bits_days = 0
            for weekday in kwargs.get('days_of_week'):
                bits_days |= weekdays[weekday]
            trigger.DaysOfWeek = bits_days
        else:
            return 'Required parameter "days_of_week" not passed'

    # On Idle Trigger Parameters
    elif trigger_types[trigger_type] == TASK_TRIGGER_IDLE:
        trigger.Id = 'OnIdle_ID1'

    # On Task Creation Trigger Parameters
    elif trigger_types[trigger_type] == TASK_TRIGGER_REGISTRATION:
        trigger.Id = 'OnTaskCreation_ID1'

    # On Boot Trigger Parameters
    elif trigger_types[trigger_type] == TASK_TRIGGER_BOOT:
        trigger.Id = 'OnBoot_ID1'

    # On Logon Trigger Parameters
    elif trigger_types[trigger_type] == TASK_TRIGGER_LOGON:
        trigger.Id = 'OnLogon_ID1'

    # On Session State Change Trigger Parameters
    elif trigger_types[trigger_type] == TASK_TRIGGER_SESSION_STATE_CHANGE:
        trigger.Id = 'OnSessionStateChange_ID1'
        if kwargs.get('session_user_name', False):
            trigger.UserId = kwargs.get('session_user_name')
        if kwargs.get('state_change', False):
            trigger.StateChange = state_changes[kwargs.get('state_change')]
        else:
            return 'Required parameter "state_change" not passed'

    # Save the task
    if save_definition:
        # Save the Changes
        return _save_task_definition(name=name,
                                     task_folder=task_folder,
                                     task_definition=task_definition,
                                     user_name=task_definition.Principal.UserID,
                                     password=None,
                                     logon_type=task_definition.Principal.LogonType)


def clear_triggers(name, location='\\'):
    r'''
    Remove all triggers from the task.

    Args:

        name (str):
            The name of the task from which to clear all triggers.

        location (str):
            A string value representing the location of the task. Default is
            ``\`` which is the root for the task scheduler
            (``C:\Windows\System32\tasks``).

    Returns:
        bool: ``True`` if successful, otherwise ``False``

    CLI Example:

    .. code-block:: bash

        salt 'minion-id' task.clear_trigger <task_name>
    '''
    # Check for existing task
    if name not in list_tasks(location):
        return '{0} not found in {1}'.format(name, location)

    # Create the task service object
    with salt.utils.winapi.Com():
        task_service = win32com.client.Dispatch("Schedule.Service")
    task_service.Connect()

    # Get the triggers from the task
    task_folder = task_service.GetFolder(location)
    task_definition = task_folder.GetTask(name).Definition
    triggers = task_definition.Triggers

    triggers.Clear()

    # Save the Changes
    return _save_task_definition(name=name,
                                 task_folder=task_folder,
                                 task_definition=task_definition,
                                 user_name=task_definition.Principal.UserID,
                                 password=None,
                                 logon_type=task_definition.Principal.LogonType)<|MERGE_RESOLUTION|>--- conflicted
+++ resolved
@@ -155,11 +155,6 @@
            0x41306: 'Task was terminated by the user',
            0x8004130F: 'Credentials became corrupted',
            0x8004131F: 'An instance of this task is already running',
-<<<<<<< HEAD
-           0x800704DD: 'The service is not available (Run only when logged '
-                       'in?)',
-=======
->>>>>>> 4f400598
            0x800710E0: 'The operator or administrator has refused the request',
            0x800704DD: 'The service is not available (Run only when logged '
                        'in?)',
@@ -175,11 +170,7 @@
         if not HAS_DEPENDENCIES:
             log.warning('Could not load dependencies for %s', __virtualname__)
         return __virtualname__
-<<<<<<< HEAD
     return False, 'Module win_task: module only works on Windows systems'
-=======
-    return False, "Module win_task: module only works on Windows systems"
->>>>>>> 4f400598
 
 
 def _get_date_time_format(dt_string):
@@ -333,73 +324,108 @@
     List all tasks located in a specific location in the task scheduler.
 
     Args:
-<<<<<<< HEAD
 
         location (str):
             A string value representing the folder from which you want to list
             tasks. Default is ``\`` which is the root for the task scheduler
             (``C:\Windows\System32\tasks``).
 
-=======
+    Returns:
+        list: Returns a list of tasks
+
+    CLI Example:
+
+    .. code-block:: bash
+
+        # List all tasks in the default location
+        salt 'minion-id' task.list_tasks
+
+        # List all tasks in the Microsoft\XblGameSave Directory
+        salt 'minion-id' task.list_tasks Microsoft\XblGameSave
+    '''
+    # Create the task service object
+    with salt.utils.winapi.Com():
+        task_service = win32com.client.Dispatch("Schedule.Service")
+    task_service.Connect()
+
+    # Get the folder to list tasks from
+    task_folder = task_service.GetFolder(location)
+    tasks = task_folder.GetTasks(0)
+
+    ret = []
+    for task in tasks:
+        ret.append(task.Name)
+
+    return ret
+
+
+def list_folders(location='\\'):
+    r'''
+    List all folders located in a specific location in the task scheduler.
+
+    Args:
 
         location (str):
             A string value representing the folder from which you want to list
             tasks. Default is ``\`` which is the root for the task scheduler
             (``C:\Windows\System32\tasks``).
 
->>>>>>> 4f400598
     Returns:
-        list: Returns a list of tasks
+        list: Returns a list of folders.
 
     CLI Example:
 
     .. code-block:: bash
 
-        # List all tasks in the default location
-        salt 'minion-id' task.list_tasks
-
-        # List all tasks in the Microsoft\XblGameSave Directory
-        salt 'minion-id' task.list_tasks Microsoft\XblGameSave
+        # List all folders in the default location
+        salt 'minion-id' task.list_folders
+
+        # List all folders in the Microsoft directory
+        salt 'minion-id' task.list_folders Microsoft
     '''
     # Create the task service object
     with salt.utils.winapi.Com():
         task_service = win32com.client.Dispatch("Schedule.Service")
     task_service.Connect()
 
-    # Get the folder to list tasks from
+    # Get the folder to list folders from
     task_folder = task_service.GetFolder(location)
-    tasks = task_folder.GetTasks(0)
+    folders = task_folder.GetFolders(0)
 
     ret = []
-    for task in tasks:
-        ret.append(task.Name)
+    for folder in folders:
+        ret.append(folder.Name)
 
     return ret
 
 
-def list_folders(location='\\'):
+def list_triggers(name, location='\\'):
     r'''
-    List all folders located in a specific location in the task scheduler.
+    List all triggers that pertain to a task in the specified location.
 
     Args:
 
+        name (str):
+            The name of the task for which list triggers.
+
         location (str):
-            A string value representing the folder from which you want to list
-            tasks. Default is ``\`` which is the root for the task scheduler
-            (``C:\Windows\System32\tasks``).
+            A string value representing the location of the task from which to
+            list triggers. Default is ``\`` which is the root for the task
+            scheduler (``C:\Windows\System32\tasks``).
 
     Returns:
-        list: Returns a list of folders.
+        list: Returns a list of triggers.
 
     CLI Example:
 
     .. code-block:: bash
 
-        # List all folders in the default location
-        salt 'minion-id' task.list_folders
-
-        # List all folders in the Microsoft directory
-        salt 'minion-id' task.list_folders Microsoft
+        # List all triggers for a task in the default location
+        salt 'minion-id' task.list_triggers <task_name>
+
+        # List all triggers for the XblGameSaveTask in the Microsoft\XblGameSave
+        # location
+        salt '*' task.list_triggers XblGameSaveTask Microsoft\XblGameSave
     '''
     # Create the task service object
     with salt.utils.winapi.Com():
@@ -408,62 +434,6 @@
 
     # Get the folder to list folders from
     task_folder = task_service.GetFolder(location)
-    folders = task_folder.GetFolders(0)
-
-    ret = []
-    for folder in folders:
-        ret.append(folder.Name)
-
-    return ret
-
-
-def list_triggers(name, location='\\'):
-    r'''
-    List all triggers that pertain to a task in the specified location.
-
-    Args:
-<<<<<<< HEAD
-
-        name (str):
-            The name of the task for which list triggers.
-
-        location (str):
-            A string value representing the location of the task from which to
-            list triggers. Default is ``\`` which is the root for the task
-            scheduler (``C:\Windows\System32\tasks``).
-
-=======
-
-        name (str):
-            The name of the task for which list triggers.
-
-        location (str):
-            A string value representing the location of the task from which to
-            list triggers. Default is ``\`` which is the root for the task
-            scheduler (``C:\Windows\System32\tasks``).
-
->>>>>>> 4f400598
-    Returns:
-        list: Returns a list of triggers.
-
-    CLI Example:
-
-    .. code-block:: bash
-
-        # List all triggers for a task in the default location
-        salt 'minion-id' task.list_triggers <task_name>
-
-        # List all triggers for the XblGameSaveTask in the Microsoft\XblGameSave
-        # location
-        salt '*' task.list_triggers XblGameSaveTask Microsoft\XblGameSave
-    '''
-    # Create the task service object
-    with salt.utils.winapi.Com():
-        task_service = win32com.client.Dispatch("Schedule.Service")
-    task_service.Connect()
-
-    # Get the folder to list folders from
-    task_folder = task_service.GetFolder(location)
     task_definition = task_folder.GetTask(name).Definition
     triggers = task_definition.Triggers
 
@@ -479,7 +449,6 @@
     List all actions that pertain to a task in the specified location.
 
     Args:
-<<<<<<< HEAD
 
         name (str):
             The name of the task for which list actions.
@@ -489,17 +458,6 @@
             list actions. Default is ``\`` which is the root for the task
             scheduler (``C:\Windows\System32\tasks``).
 
-=======
-
-        name (str):
-            The name of the task for which list actions.
-
-        location (str):
-            A string value representing the location of the task from which to
-            list actions. Default is ``\`` which is the root for the task
-            scheduler (``C:\Windows\System32\tasks``).
-
->>>>>>> 4f400598
     Returns:
         list: Returns a list of actions.
 
@@ -806,7 +764,6 @@
     Edit the parameters of a task. Triggers and Actions cannot be edited yet.
 
     Args:
-<<<<<<< HEAD
 
         name (str):
             The name of the task. This will be displayed in the task scheduler.
@@ -816,17 +773,6 @@
             task. Default is ``\`` which is the root for the task scheduler
             (``C:\Windows\System32\tasks``).
 
-=======
-
-        name (str):
-            The name of the task. This will be displayed in the task scheduler.
-
-        location (str):
-            A string value representing the location in which to create the
-            task. Default is ``\`` which is the root for the task scheduler
-            (``C:\Windows\System32\tasks``).
-
->>>>>>> 4f400598
         user_name (str):
             The user account under which to run the task. To specify the
             'System' account, use 'System'. The password will be ignored.
@@ -1437,21 +1383,12 @@
 
         name (str):
             The name of the task for which to return the status
-<<<<<<< HEAD
 
         location (str):
             A string value representing the location of the task. Default is
             ``\`` which is the root for the task scheduler
             (``C:\Windows\System32\tasks``).
 
-=======
-
-        location (str):
-            A string value representing the location of the task. Default is
-            ``\`` which is the root for the task scheduler
-            (``C:\Windows\System32\tasks``).
-
->>>>>>> 4f400598
     Returns:
         dict: A dictionary containing the task configuration
 
@@ -1593,7 +1530,6 @@
 
         name (str):
             The name of the task to which to add the action.
-<<<<<<< HEAD
 
         location (str):
             A string value representing the location of the task. Default is
@@ -1605,19 +1541,6 @@
             requires its own set of Keyword Arguments (kwargs). Valid values
             are:
 
-=======
-
-        location (str):
-            A string value representing the location of the task. Default is
-            ``\`` which is the root for the task scheduler
-            (``C:\Windows\System32\tasks``).
-
-        action_type (str):
-            The type of action to add. There are three action types. Each one
-            requires its own set of Keyword Arguments (kwargs). Valid values
-            are:
-
->>>>>>> 4f400598
                 - Execute
                 - Email
                 - Message
@@ -1629,17 +1552,10 @@
         Execute a command or an executable
 
             cmd (str):
-<<<<<<< HEAD
                 (required) The command or executable to run.
 
             arguments (str):
                 (optional) Arguments to be passed to the command or executable.
-=======
-                (required) The command / executable to run.
-
-            arguments (str):
-                (optional) Arguments to be passed to the command / executable.
->>>>>>> 4f400598
                 To launch a script the first command will need to be the
                 interpreter for the script. For example, to run a vbscript you
                 would pass ``cscript.exe`` in the ``cmd`` parameter and pass the
@@ -1928,11 +1844,7 @@
                 - %Y/%m/%d
 
         end_time (str):
-<<<<<<< HEAD
             The time when the trigger is deactivated. If this is not passed
-=======
-            The time when the trigger is deactivated. If the this is not passed
->>>>>>> 4f400598
             with ``end_date`` it will be set to midnight. Can be one of the
             following formats:
 
@@ -2067,7 +1979,6 @@
     *Monthly*
 
         The task will run monthly.
-<<<<<<< HEAD
 
             months_of_year (list):
                 Sets the months of the year during which the task runs. Should
@@ -2084,47 +1995,21 @@
                 Boolean value that indicates that the task runs on the last day
                 of the month regardless of the actual date of that day.
 
-=======
+                .. note::
+
+                    You can set the task to run on the last day of the month by
+                    either including the word 'Last' in the list of days, or
+                    setting the parameter 'last_day_of_month' equal to ``True``.
+
+    *MonthlyDay*
+
+        The task will run monthly on the specified day.
 
             months_of_year (list):
                 Sets the months of the year during which the task runs. Should
                 be a list. ie: ``['January','July']``. Valid entries are the
                 full names of all the months.
 
-            days_of_month (list):
-                Sets the days of the month during which the task runs. Should be
-                a list. ie: ``[1, 15, 'Last']``. Options are all days of the
-                month 1 - 31 and the word 'Last' to indicate the last day of the
-                month.
-
-            last_day_of_month (bool):
-                Boolean value that indicates that the task runs on the last day
-                of the month regardless of the actual date of that day.
-
->>>>>>> 4f400598
-                .. note::
-
-                    You can set the task to run on the last day of the month by
-                    either including the word 'Last' in the list of days, or
-<<<<<<< HEAD
-                    setting the parameter 'last_day_of_month' equal to ``True``.
-
-    *MonthlyDay*
-
-        The task will run monthly an the specified day.
-=======
-                    setting the parameter 'last_day_of_month' equal to True.
-
-    *MonthlyDay*
-
-        The task will run monthly on the specified day.
->>>>>>> 4f400598
-
-            months_of_year (list):
-                Sets the months of the year during which the task runs. Should
-                be a list. ie: ``['January','July']``. Valid entries are the
-                full names of all the months.
-
             weeks_of_month (list):
                 Sets the weeks of the month during which the task runs. Should
                 be a list. ie: ``['First','Third']``. Valid options are:
@@ -2148,7 +2033,6 @@
         No special parameters required.
 
     *OnTaskCreation*
-<<<<<<< HEAD
 
         No special parameters required.
 
@@ -2184,43 +2068,6 @@
                     - SessionLock: When the workstation is locked
                     - SessionUnlock: When the workstation is unlocked
 
-=======
-
-        No special parameters required.
-
-    *OnBoot*
-
-        No special parameters required.
-
-    *OnLogon*
-
-        No special parameters required.
-
-    *OnSessionChange*
-
-        The task will be triggered by a session change.
-
-            session_user_name (str):
-                Sets the user for the Terminal Server session. When a session
-                state change is detected for this user, a task is started. To
-                detect session status change for any user, do not pass this
-                parameter.
-
-            state_change (str):
-                Sets the kind of Terminal Server session change that would
-                trigger a task launch. Valid options are:
-
-                    - ConsoleConnect: When you connect to a user session (switch
-                      users)
-                    - ConsoleDisconnect: When you disconnect a user session
-                      (switch users)
-                    - RemoteConnect: When a user connects via Remote Desktop
-                    - RemoteDisconnect: When a user disconnects via Remote
-                      Desktop
-                    - SessionLock: When the workstation is locked
-                    - SessionUnlock: When the workstation is unlocked
-
->>>>>>> 4f400598
     Returns:
         bool: ``True`` if successful, otherwise ``False``
 

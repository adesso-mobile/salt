--- conflicted
+++ resolved
@@ -1036,14 +1036,6 @@
 
         salt '*' pkg.upgrade
     '''
-<<<<<<< HEAD
-    ret = {'changes': {},
-           'result': True,
-           'comment': '',
-           }
-
-=======
->>>>>>> 34180c13
     cache_valid_time = kwargs.pop('cache_valid_time', 0)
     if salt.utils.is_true(refresh):
         refresh_db(cache_valid_time)

# -*- coding: utf-8 -*-
'''
Support for YUM/DNF

.. important::
    If you feel that Salt should be using this module to manage packages on a
    minion, and it is using a different module (or gives an error similar to
    *'pkg.install' is not available*), see :ref:`here
    <module-provider-override>`.

.. note::
    DNF is fully supported as of version 2015.5.10 and 2015.8.4 (partial
    support for DNF was initially added in 2015.8.0), and DNF is used
    automatically in place of YUM in Fedora 22 and newer.
'''

# Import python libs
from __future__ import absolute_import
import contextlib
import datetime
import fnmatch
import itertools
import logging
import os
import re
import string

# pylint: disable=import-error,redefined-builtin
# Import 3rd-party libs
from salt.ext import six
from salt.ext.six.moves import zip

try:
    import yum
    HAS_YUM = True
except ImportError:
    HAS_YUM = False

from salt.ext.six.moves import configparser

# pylint: enable=import-error,redefined-builtin

# Import Salt libs
import salt.utils
import salt.utils.args
import salt.utils.decorators.path
import salt.utils.files
import salt.utils.itertools
import salt.utils.lazy
import salt.utils.pkg
import salt.utils.pkg.rpm
import salt.utils.systemd
import salt.utils.versions
from salt.utils.versions import LooseVersion as _LooseVersion
from salt.exceptions import (
    CommandExecutionError, MinionError, SaltInvocationError
)

# Import 3rd-party libs
from salt.ext import six

log = logging.getLogger(__name__)

__HOLD_PATTERN = r'\w+(?:[.-][^-]+)*'

# Define the module's virtual name
__virtualname__ = 'pkg'


def __virtual__():
    '''
    Confine this module to yum based systems
    '''
    if __opts__.get('yum_provider') == 'yumpkg_api':
        return (False, "Module yumpkg: yumpkg_api provider not available")
    try:
        os_grain = __grains__['os'].lower()
        os_family = __grains__['os_family'].lower()
    except Exception:
        return (False, "Module yumpkg: no yum based system detected")

    enabled = ('amazon', 'xcp', 'xenserver', 'virtuozzolinux', 'virtuozzo')

    if os_family == 'redhat' or os_grain in enabled:
        return __virtualname__
    return (False, "Module yumpkg: no yum based system detected")


def _strip_headers(output, *args):
    if not args:
        args_lc = ('installed packages',
                   'available packages',
                   'updated packages',
                   'upgraded packages')
    else:
        args_lc = [x.lower() for x in args]
    ret = ''
    for line in salt.utils.itertools.split(output, '\n'):
        if line.lower() not in args_lc:
            ret += line + '\n'
    return ret


def _get_hold(line, pattern=__HOLD_PATTERN, full=True):
    '''
    Resolve a package name from a line containing the hold expression. If the
    regex is not matched, None is returned.

    yum ==> 2:vim-enhanced-7.4.629-5.el6.*
    dnf ==> vim-enhanced-2:7.4.827-1.fc22.*
    '''
    if full:
        if _yum() == 'dnf':
            lock_re = r'({0}-\S+)'.format(pattern)
        else:
            lock_re = r'(\d+:{0}-\S+)'.format(pattern)
    else:
        if _yum() == 'dnf':
            lock_re = r'({0}-\S+)'.format(pattern)
        else:
            lock_re = r'\d+:({0}-\S+)'.format(pattern)

    match = re.search(lock_re, line)
    if match:
        if not full:
            woarch = match.group(1).rsplit('.', 1)[0]
            worel = woarch.rsplit('-', 1)[0]
            return worel.rsplit('-', 1)[0]
        else:
            return match.group(1)
    return None


def _yum():
    '''
    return yum or dnf depending on version
    '''
    contextkey = 'yum_bin'
    if contextkey not in __context__:
        if 'fedora' in __grains__['os'].lower() \
                and int(__grains__['osrelease']) >= 22:
            __context__[contextkey] = 'dnf'
        else:
            __context__[contextkey] = 'yum'
    return __context__[contextkey]


def _yum_pkginfo(output):
    '''
    Parse yum/dnf output (which could contain irregular line breaks if package
    names are long) retrieving the name, version, etc., and return a list of
    pkginfo namedtuples.
    '''
    cur = {}
    keys = itertools.cycle(('name', 'version', 'repoid'))
    values = salt.utils.itertools.split(_strip_headers(output))
    osarch = __grains__['osarch']
    for (key, value) in zip(keys, values):
        if key == 'name':
            try:
                cur['name'], cur['arch'] = value.rsplit('.', 1)
            except ValueError:
                cur['name'] = value
                cur['arch'] = osarch
            cur['name'] = salt.utils.pkg.rpm.resolve_name(cur['name'],
                                                          cur['arch'],
                                                          osarch)
        else:
            if key == 'version':
                # Suppport packages with no 'Release' parameter
                value = value.rstrip('-')
            elif key == 'repoid':
                # Installed packages show a '@' at the beginning
                value = value.lstrip('@')
            cur[key] = value
            if key == 'repoid':
                # We're done with this package, create the pkginfo namedtuple
                pkginfo = salt.utils.pkg.rpm.pkginfo(**cur)
                # Clear the dict for the next package
                cur = {}
                # Yield the namedtuple
                if pkginfo is not None:
                    yield pkginfo


def _check_versionlock():
    '''
    Ensure that the appropriate versionlock plugin is present
    '''
    if _yum() == 'dnf':
        if int(__grains__.get('osmajorrelease')) >= 26:
            if six.PY3:
                vl_plugin = 'python3-dnf-plugin-versionlock'
            else:
                vl_plugin = 'python2-dnf-plugin-versionlock'
        else:
            if six.PY3:
                vl_plugin = 'python3-dnf-plugins-extras-versionlock'
            else:
                vl_plugin = 'python-dnf-plugins-extras-versionlock'
    else:
        vl_plugin = 'yum-versionlock' \
            if __grains__.get('osmajorrelease') == '5' \
            else 'yum-plugin-versionlock'

    if vl_plugin not in list_pkgs():
        raise SaltInvocationError(
            'Cannot proceed, {0} is not installed.'.format(vl_plugin)
        )


def _get_repo_options(**kwargs):
    '''
    Returns a list of '--enablerepo' and '--disablerepo' options to be used
    in the yum command, based on the kwargs.
    '''
    # Get repo options from the kwargs
    fromrepo = kwargs.pop('fromrepo', '')
    repo = kwargs.pop('repo', '')
    disablerepo = kwargs.pop('disablerepo', '')
    enablerepo = kwargs.pop('enablerepo', '')

    # Support old 'repo' argument
    if repo and not fromrepo:
        fromrepo = repo

    ret = []
    if fromrepo:
        log.info('Restricting to repo \'%s\'', fromrepo)
        ret.extend(['--disablerepo=*', '--enablerepo=' + fromrepo])
    else:
        if disablerepo:
            targets = [disablerepo] \
                if not isinstance(disablerepo, list) \
                else disablerepo
            log.info('Disabling repo(s): %s', ', '.join(targets))
            ret.extend(
                ['--disablerepo={0}'.format(x) for x in targets]
            )
        if enablerepo:
            targets = [enablerepo] \
                if not isinstance(enablerepo, list) \
                else enablerepo
            log.info('Enabling repo(s): %s', ', '.join(targets))
            ret.extend(['--enablerepo={0}'.format(x) for x in targets])
    return ret


def _get_excludes_option(**kwargs):
    '''
    Returns a list of '--disableexcludes' option to be used in the yum command,
    based on the kwargs.
    '''
    disable_excludes = kwargs.pop('disableexcludes', '')
    ret = []
    if disable_excludes:
        log.info('Disabling excludes for \'%s\'', disable_excludes)
        ret.append('--disableexcludes={0}'.format(disable_excludes))
    return ret


def _get_branch_option(**kwargs):
    '''
    Returns a list of '--branch' option to be used in the yum command,
    based on the kwargs. This feature requires 'branch' plugin for YUM.
    '''
    branch = kwargs.pop('branch', '')
    ret = []
    if branch:
        log.info('Adding branch \'%s\'', branch)
        ret.append('--branch=\'{0}\''.format(branch))
    return ret


def _get_extra_options(**kwargs):
    '''
    Returns list of extra options for yum
    '''
    ret = []
    kwargs = salt.utils.args.clean_kwargs(**kwargs)
    for key, value in six.iteritems(kwargs):
        if isinstance(key, six.string_types):
            ret.append('--{0}=\'{1}\''.format(key, value))
        elif value is True:
            ret.append('--{0}'.format(key))
    return ret


def _get_yum_config():
    '''
    Returns a dict representing the yum config options and values.

    We try to pull all of the yum config options into a standard dict object.
    This is currently only used to get the reposdir settings, but could be used
    for other things if needed.

    If the yum python library is available, use that, which will give us all of
    the options, including all of the defaults not specified in the yum config.
    Additionally, they will all be of the correct object type.

    If the yum library is not available, we try to read the yum.conf
    directly ourselves with a minimal set of "defaults".
    '''
    # in case of any non-fatal failures, these defaults will be used
    conf = {
        'reposdir': ['/etc/yum/repos.d', '/etc/yum.repos.d'],
    }

    if HAS_YUM:
        try:
            yb = yum.YumBase()
            yb.preconf.init_plugins = False
            for name, value in six.iteritems(yb.conf):
                conf[name] = value
        except (AttributeError, yum.Errors.ConfigError) as exc:
            raise CommandExecutionError(
                'Could not query yum config: {0}'.format(exc)
            )
    else:
        # fall back to parsing the config ourselves
        # Look for the config the same order yum does
        fn = None
        paths = ('/etc/yum/yum.conf', '/etc/yum.conf', '/etc/dnf/dnf.conf')
        for path in paths:
            if os.path.exists(path):
                fn = path
                break

        if not fn:
            raise CommandExecutionError(
                'No suitable yum config file found in: {0}'.format(paths)
            )

        cp = configparser.ConfigParser()
        try:
            cp.read(fn)
        except (IOError, OSError) as exc:
            raise CommandExecutionError(
                'Unable to read from {0}: {1}'.format(fn, exc)
            )

        if cp.has_section('main'):
            for opt in cp.options('main'):
                if opt in ('reposdir', 'commands', 'excludes'):
                    # these options are expected to be lists
                    conf[opt] = [x.strip()
                                 for x in cp.get('main', opt).split(',')]
                else:
                    conf[opt] = cp.get('main', opt)
        else:
            log.warning(
                'Could not find [main] section in %s, using internal '
                'defaults',
                fn
            )

    return conf


def _get_yum_config_value(name):
    '''
    Look for a specific config variable and return its value
    '''
    conf = _get_yum_config()
    if name in conf.keys():
        return conf.get(name)
    return None


def _normalize_basedir(basedir=None):
    '''
    Takes a basedir argument as a string or a list. If the string or list is
    empty, then look up the default from the 'reposdir' option in the yum
    config.

    Returns a list of directories.
    '''
    # if we are passed a string (for backward compatibility), convert to a list
    if isinstance(basedir, six.string_types):
        basedir = [x.strip() for x in basedir.split(',')]

    if basedir is None:
        basedir = []

    # nothing specified, so use the reposdir option as the default
    if not basedir:
        basedir = _get_yum_config_value('reposdir')

    if not isinstance(basedir, list) or not basedir:
        raise SaltInvocationError('Could not determine any repo directories')

    return basedir


def normalize_name(name):
    '''
    Strips the architecture from the specified package name, if necessary.
    Circumstances where this would be done include:

    * If the arch is 32 bit and the package name ends in a 32-bit arch.
    * If the arch matches the OS arch, or is ``noarch``.

    CLI Example:

    .. code-block:: bash

        salt '*' pkg.normalize_name zsh.x86_64
    '''
    try:
        arch = name.rsplit('.', 1)[-1]
        if arch not in salt.utils.pkg.rpm.ARCHES + ('noarch',):
            return name
    except ValueError:
        return name
    if arch in (__grains__['osarch'], 'noarch') \
            or salt.utils.pkg.rpm.check_32(arch, osarch=__grains__['osarch']):
        return name[:-(len(arch) + 1)]
    return name


def latest_version(*names, **kwargs):
    '''
    Return the latest version of the named package available for upgrade or
    installation. If more than one package name is specified, a dict of
    name/version pairs is returned.

    If the latest version of a given package is already installed, an empty
    string will be returned for that package.

    A specific repo can be requested using the ``fromrepo`` keyword argument,
    and the ``disableexcludes`` option is also supported.

    .. versionadded:: 2014.7.0
        Support for the ``disableexcludes`` option

    CLI Example:

    .. code-block:: bash

        salt '*' pkg.latest_version <package name>
        salt '*' pkg.latest_version <package name> fromrepo=epel-testing
        salt '*' pkg.latest_version <package name> disableexcludes=main
        salt '*' pkg.latest_version <package1> <package2> <package3> ...
    '''
    refresh = salt.utils.is_true(kwargs.pop('refresh', True))
    if len(names) == 0:
        return ''

    repo_arg = _get_repo_options(**kwargs)
    exclude_arg = _get_excludes_option(**kwargs)

    # Refresh before looking for the latest version available
    if refresh:
        refresh_db(**kwargs)

    cur_pkgs = list_pkgs(versions_as_list=True)

    # Get available versions for specified package(s)
    cmd = [_yum(), '--quiet']
    cmd.extend(repo_arg)
    cmd.extend(exclude_arg)
    cmd.extend(['list', 'available'])
    cmd.extend(names)
    out = __salt__['cmd.run_all'](cmd,
                                  output_loglevel='trace',
                                  ignore_retcode=True,
                                  python_shell=False)
    if out['retcode'] != 0:
        if out['stderr']:
            # Check first if this is just a matter of the packages being
            # up-to-date.
            if not all([x in cur_pkgs for x in names]):
                log.error(
                    'Problem encountered getting latest version for the '
                    'following package(s): %s. Stderr follows: \n%s',
                    ', '.join(names),
                    out['stderr']
                )
        updates = []
    else:
        # Sort by version number (highest to lowest) for loop below
        updates = sorted(
            _yum_pkginfo(out['stdout']),
            key=lambda pkginfo: _LooseVersion(pkginfo.version),
            reverse=True
        )

    def _check_cur(pkg):
        if pkg.name in cur_pkgs:
            for installed_version in cur_pkgs[pkg.name]:
                # If any installed version is greater than (or equal to) the
                # one found by yum/dnf list available, then it is not an
                # upgrade.
                if salt.utils.versions.compare(ver1=installed_version,
                                               oper='>=',
                                               ver2=pkg.version,
                                               cmp_func=version_cmp):
                    return False
            # pkg.version is greater than all installed versions
            return True
        else:
            # Package is not installed
            return True

    ret = {}
    for name in names:
        # Derive desired pkg arch (for arch-specific packages) based on the
        # package name(s) passed to the function. On a 64-bit OS, "pkgame"
        # would be assumed to match the osarch, while "pkgname.i686" would
        # have an arch of "i686". This desired arch is then compared against
        # the updates derived from _yum_pkginfo() above, so that we can
        # distinguish an update for a 32-bit version of a package from its
        # 64-bit counterpart.
        try:
            arch = name.rsplit('.', 1)[-1]
            if arch not in salt.utils.pkg.rpm.ARCHES:
                arch = __grains__['osarch']
        except ValueError:
            arch = __grains__['osarch']

        # This loop will iterate over the updates derived by _yum_pkginfo()
        # above, which have been sorted descendingly by version number,
        # ensuring that the latest available version for the named package is
        # examined first. The call to _check_cur() will ensure that a package
        # seen by yum as "available" will only be detected as an upgrade if it
        # has a version higher than all currently-installed versions of the
        # package.
        for pkg in (x for x in updates if x.name == name):
            # This if/or statement makes sure that we account for noarch
            # packages as well as arch-specific packages.
            if pkg.arch == 'noarch' or pkg.arch == arch \
                    or salt.utils.pkg.rpm.check_32(pkg.arch):
                if _check_cur(pkg):
                    ret[name] = pkg.version
                    # no need to check another match, if there was one
                    break
        else:
            ret[name] = ''

    # Return a string if only one package name passed
    if len(names) == 1:
        return ret[names[0]]
    return ret

# available_version is being deprecated
available_version = salt.utils.alias_function(latest_version, 'available_version')


def upgrade_available(name):
    '''
    Check whether or not an upgrade is available for a given package

    CLI Example:

    .. code-block:: bash

        salt '*' pkg.upgrade_available <package name>
    '''
    return latest_version(name) != ''


def version(*names, **kwargs):
    '''
    Returns a string representing the package version or an empty string if not
    installed. If more than one package name is specified, a dict of
    name/version pairs is returned.

    CLI Example:

    .. code-block:: bash

        salt '*' pkg.version <package name>
        salt '*' pkg.version <package1> <package2> <package3> ...
    '''
    return __salt__['pkg_resource.version'](*names, **kwargs)


def version_cmp(pkg1, pkg2, ignore_epoch=False):
    '''
    .. versionadded:: 2015.5.4

    Do a cmp-style comparison on two packages. Return -1 if pkg1 < pkg2, 0 if
    pkg1 == pkg2, and 1 if pkg1 > pkg2. Return None if there was a problem
    making the comparison.

    ignore_epoch : False
        Set to ``True`` to ignore the epoch when comparing versions

        .. versionadded:: 2015.8.10,2016.3.2

    CLI Example:

    .. code-block:: bash

        salt '*' pkg.version_cmp '0.2-001' '0.2.0.1-002'
    '''

    return __salt__['lowpkg.version_cmp'](pkg1, pkg2, ignore_epoch=ignore_epoch)


def list_pkgs(versions_as_list=False, **kwargs):
    '''
    List the packages currently installed as a dict. By default, the dict
    contains versions as a comma separated string::

        {'<package_name>': '<version>[,<version>...]'}

    versions_as_list:
        If set to true, the versions are provided as a list

        {'<package_name>': ['<version>', '<version>']}

    attr:
        If a list of package attributes is specified, returned value will
        contain them in addition to version, eg.::

        {'<package_name>': [{'version' : 'version', 'arch' : 'arch'}]}

        Valid attributes are: ``version``, ``arch``, ``install_date``, ``install_date_time_t``.

        If ``all`` is specified, all valid attributes will be returned.

            .. versionadded:: Oxygen

    CLI Example:

    .. code-block:: bash

        salt '*' pkg.list_pkgs
        salt '*' pkg.list_pkgs attr='["version", "arch"]'
    '''
    versions_as_list = salt.utils.is_true(versions_as_list)
    # not yet implemented or not applicable
    if any([salt.utils.is_true(kwargs.get(x))
            for x in ('removed', 'purge_desired')]):
        return {}

    attr = kwargs.get("attr")
    if 'pkg.list_pkgs' in __context__:
        cached = __context__['pkg.list_pkgs']
        return __salt__['pkg_resource.format_pkg_list'](cached, versions_as_list, attr)

    ret = {}
    cmd = ['rpm', '-qa', '--queryformat',
           salt.utils.pkg.rpm.QUERYFORMAT.replace('%{REPOID}', '(none)') + '\n']
    output = __salt__['cmd.run'](cmd,
                                 python_shell=False,
                                 output_loglevel='trace')
    for line in output.splitlines():
        pkginfo = salt.utils.pkg.rpm.parse_pkginfo(
            line,
            osarch=__grains__['osarch']
        )
        if pkginfo is not None:
            all_attr = {'version': pkginfo.version, 'arch': pkginfo.arch, 'install_date': pkginfo.install_date,
                        'install_date_time_t': pkginfo.install_date_time_t}
            __salt__['pkg_resource.add_pkg'](ret, pkginfo.name, all_attr)

    for pkgname in ret:
        ret[pkgname] = sorted(ret[pkgname], key=lambda d: d['version'])

    __context__['pkg.list_pkgs'] = ret

    return __salt__['pkg_resource.format_pkg_list'](ret, versions_as_list, attr)


def list_repo_pkgs(*args, **kwargs):
    '''
    .. versionadded:: 2014.1.0
    .. versionchanged:: 2014.7.0
        All available versions of each package are now returned. This required
        a slight modification to the structure of the return dict. The return
        data shown below reflects the updated return dict structure. Note that
        packages which are version-locked using :py:mod:`pkg.hold
        <salt.modules.yumpkg.hold>` will only show the currently-installed
        version, as locking a package will make other versions appear
        unavailable to yum/dnf.
    .. versionchanged:: 2017.7.0
        By default, the versions for each package are no longer organized by
        repository. To get results organized by repository, use
        ``byrepo=True``.

    Returns all available packages. Optionally, package names (and name globs)
    can be passed and the results will be filtered to packages matching those
    names. This is recommended as it speeds up the function considerably.

    .. warning::
        Running this function on RHEL/CentOS 6 and earlier will be more
        resource-intensive, as the version of yum that ships with older
        RHEL/CentOS has no yum subcommand for listing packages from a
        repository. Thus, a ``yum list installed`` and ``yum list available``
        are run, which generates a lot of output, which must then be analyzed
        to determine which package information to include in the return data.

    This function can be helpful in discovering the version or repo to specify
    in a :mod:`pkg.installed <salt.states.pkg.installed>` state.

    The return data will be a dictionary mapping package names to a list of
    version numbers, ordered from newest to oldest. If ``byrepo`` is set to
    ``True``, then the return dictionary will contain repository names at the
    top level, and each repository will map packages to lists of version
    numbers. For example:

    .. code-block:: python

        # With byrepo=False (default)
        {
            'bash': ['4.1.2-15.el6_5.2',
                     '4.1.2-15.el6_5.1',
                     '4.1.2-15.el6_4'],
            'kernel': ['2.6.32-431.29.2.el6',
                       '2.6.32-431.23.3.el6',
                       '2.6.32-431.20.5.el6',
                       '2.6.32-431.20.3.el6',
                       '2.6.32-431.17.1.el6',
                       '2.6.32-431.11.2.el6',
                       '2.6.32-431.5.1.el6',
                       '2.6.32-431.3.1.el6',
                       '2.6.32-431.1.2.0.1.el6',
                       '2.6.32-431.el6']
        }
        # With byrepo=True
        {
            'base': {
                'bash': ['4.1.2-15.el6_4'],
                'kernel': ['2.6.32-431.el6']
            },
            'updates': {
                'bash': ['4.1.2-15.el6_5.2', '4.1.2-15.el6_5.1'],
                'kernel': ['2.6.32-431.29.2.el6',
                           '2.6.32-431.23.3.el6',
                           '2.6.32-431.20.5.el6',
                           '2.6.32-431.20.3.el6',
                           '2.6.32-431.17.1.el6',
                           '2.6.32-431.11.2.el6',
                           '2.6.32-431.5.1.el6',
                           '2.6.32-431.3.1.el6',
                           '2.6.32-431.1.2.0.1.el6']
            }
        }

    fromrepo : None
        Only include results from the specified repo(s). Multiple repos can be
        specified, comma-separated.

    enablerepo (ignored if ``fromrepo`` is specified)
        Specify a disabled package repository (or repositories) to enable.
        (e.g., ``yum --enablerepo='somerepo'``)

        .. versionadded:: 2017.7.0

    disablerepo (ignored if ``fromrepo`` is specified)
        Specify an enabled package repository (or repositories) to disable.
        (e.g., ``yum --disablerepo='somerepo'``)

        .. versionadded:: 2017.7.0

    byrepo : False
        When ``True``, the return data for each package will be organized by
        repository.

        .. versionadded:: 2017.7.0

    cacheonly : False
        When ``True``, the repo information will be retrieved from the cached
        repo metadata. This is equivalent to passing the ``-C`` option to
        yum/dnf.

        .. versionadded:: 2017.7.0

    CLI Examples:

    .. code-block:: bash

        salt '*' pkg.list_repo_pkgs
        salt '*' pkg.list_repo_pkgs foo bar baz
        salt '*' pkg.list_repo_pkgs 'samba4*' fromrepo=base,updates
        salt '*' pkg.list_repo_pkgs 'python2-*' byrepo=True
    '''
    byrepo = kwargs.pop('byrepo', False)
    cacheonly = kwargs.pop('cacheonly', False)
    fromrepo = kwargs.pop('fromrepo', '') or ''
    disablerepo = kwargs.pop('disablerepo', '') or ''
    enablerepo = kwargs.pop('enablerepo', '') or ''

    repo_arg = _get_repo_options(fromrepo=fromrepo, **kwargs)

    if fromrepo and not isinstance(fromrepo, list):
        try:
            fromrepo = [x.strip() for x in fromrepo.split(',')]
        except AttributeError:
            fromrepo = [x.strip() for x in str(fromrepo).split(',')]

    if disablerepo and not isinstance(disablerepo, list):
        try:
            disablerepo = [x.strip() for x in disablerepo.split(',')
                           if x != '*']
        except AttributeError:
            disablerepo = [x.strip() for x in str(disablerepo).split(',')
                           if x != '*']

    if enablerepo and not isinstance(enablerepo, list):
        try:
            enablerepo = [x.strip() for x in enablerepo.split(',')
                          if x != '*']
        except AttributeError:
            enablerepo = [x.strip() for x in str(enablerepo).split(',')
                          if x != '*']

    if fromrepo:
        repos = fromrepo
    else:
        repos = [
            repo_name for repo_name, repo_info in six.iteritems(list_repos())
            if repo_name in enablerepo
            or (repo_name not in disablerepo
                and str(repo_info.get('enabled', '1')) == '1')
        ]

    ret = {}

    def _check_args(args, name):
        '''
        Do glob matching on args and return True if a match was found.
        Otherwise, return False
        '''
        for arg in args:
            if fnmatch.fnmatch(name, arg):
                return True
        return False

    def _parse_output(output, strict=False):
        for pkg in _yum_pkginfo(output):
            if strict and (pkg.repoid not in repos
                           or not _check_args(args, pkg.name)):
                continue
            repo_dict = ret.setdefault(pkg.repoid, {})
            version_list = repo_dict.setdefault(pkg.name, set())
            version_list.add(pkg.version)

    yum_version = None if _yum() != 'yum' else _LooseVersion(
                __salt__['cmd.run'](
                    ['yum', '--version'],
                    python_shell=False
                ).splitlines()[0].strip()
            )
    # Really old version of yum; does not even have --showduplicates option
    if yum_version and yum_version < _LooseVersion('3.2.13'):
        cmd_prefix = ['yum', '--quiet']
        if cacheonly:
            cmd_prefix.append('-C')
        cmd_prefix.append('list')
        for pkg_src in ('installed', 'available'):
            # Check installed packages first
            out = __salt__['cmd.run_all'](
                cmd_prefix + [pkg_src],
                output_loglevel='trace',
                ignore_retcode=True,
                python_shell=False
            )
            if out['retcode'] == 0:
                _parse_output(out['stdout'], strict=True)
    # The --showduplicates option is added in 3.2.13, but the
    # repository-packages subcommand is only in 3.4.3 and newer
    elif yum_version and yum_version < _LooseVersion('3.4.3'):
        cmd_prefix = ['yum', '--quiet', '--showduplicates']
        if cacheonly:
            cmd_prefix.append('-C')
        cmd_prefix.append('list')
        for pkg_src in ('installed', 'available'):
            # Check installed packages first
            out = __salt__['cmd.run_all'](
                cmd_prefix + [pkg_src],
                output_loglevel='trace',
                ignore_retcode=True,
                python_shell=False
            )
            if out['retcode'] == 0:
                _parse_output(out['stdout'], strict=True)
    else:
        for repo in repos:
            cmd = [_yum(), '--quiet', 'repository-packages', repo,
                   'list', '--showduplicates']
            if cacheonly:
                cmd.append('-C')
            # Can't concatenate because args is a tuple, using list.extend()
            cmd.extend(args)

            out = __salt__['cmd.run_all'](cmd,
                                          output_loglevel='trace',
                                          ignore_retcode=True,
                                          python_shell=False)
            if out['retcode'] != 0 and 'Error:' in out['stdout']:
                continue
            _parse_output(out['stdout'])

    if byrepo:
        for reponame in ret:
            # Sort versions newest to oldest
            for pkgname in ret[reponame]:
                sorted_versions = sorted(
                    [_LooseVersion(x) for x in ret[reponame][pkgname]],
                    reverse=True
                )
                ret[reponame][pkgname] = [x.vstring for x in sorted_versions]
        return ret
    else:
        byrepo_ret = {}
        for reponame in ret:
            for pkgname in ret[reponame]:
                byrepo_ret.setdefault(pkgname, []).extend(ret[reponame][pkgname])
        for pkgname in byrepo_ret:
            sorted_versions = sorted(
                [_LooseVersion(x) for x in byrepo_ret[pkgname]],
                reverse=True
            )
            byrepo_ret[pkgname] = [x.vstring for x in sorted_versions]
        return byrepo_ret


def list_upgrades(refresh=True, **kwargs):
    '''
    Check whether or not an upgrade is available for all packages

    The ``fromrepo``, ``enablerepo``, and ``disablerepo`` arguments are
    supported, as used in pkg states, and the ``disableexcludes`` option is
    also supported.

    .. versionadded:: 2014.7.0
        Support for the ``disableexcludes`` option

    CLI Example:

    .. code-block:: bash

        salt '*' pkg.list_upgrades
    '''
    repo_arg = _get_repo_options(**kwargs)
    exclude_arg = _get_excludes_option(**kwargs)

    if salt.utils.is_true(refresh):
        refresh_db(check_update=False, **kwargs)

    cmd = [_yum(), '--quiet']
    cmd.extend(repo_arg)
    cmd.extend(exclude_arg)
    cmd.extend(['list', 'upgrades' if _yum() == 'dnf' else 'updates'])
    out = __salt__['cmd.run_all'](cmd,
                                  output_loglevel='trace',
                                  ignore_retcode=True,
                                  python_shell=False)
    if out['retcode'] != 0 and 'Error:' in out:
        return {}

    return dict([(x.name, x.version) for x in _yum_pkginfo(out['stdout'])])

# Preserve expected CLI usage (yum list updates)
list_updates = salt.utils.alias_function(list_upgrades, 'list_updates')


def list_downloaded():
    '''
    .. versionadded:: 2017.7.0

    List prefetched packages downloaded by Yum in the local disk.

    CLI example:

    .. code-block:: bash

        salt '*' pkg.list_downloaded
    '''
    CACHE_DIR = os.path.join('/var/cache/', _yum())

    ret = {}
    for root, dirnames, filenames in os.walk(CACHE_DIR):
        for filename in fnmatch.filter(filenames, '*.rpm'):
            package_path = os.path.join(root, filename)
            pkg_info = __salt__['lowpkg.bin_pkg_info'](package_path)
            pkg_timestamp = int(os.path.getctime(package_path))
            ret.setdefault(pkg_info['name'], {})[pkg_info['version']] = {
                'path': package_path,
                'size': os.path.getsize(package_path),
                'creation_date_time_t': pkg_timestamp,
                'creation_date_time': datetime.datetime.fromtimestamp(pkg_timestamp).isoformat(),
            }
    return ret


def info_installed(*names):
    '''
    .. versionadded:: 2015.8.1

    Return the information of the named package(s), installed on the system.

    CLI example:

    .. code-block:: bash

        salt '*' pkg.info_installed <package1>
        salt '*' pkg.info_installed <package1> <package2> <package3> ...
    '''
    ret = dict()
    for pkg_name, pkg_nfo in __salt__['lowpkg.info'](*names).items():
        t_nfo = dict()
        # Translate dpkg-specific keys to a common structure
        for key, value in pkg_nfo.items():
            if key == 'source_rpm':
                t_nfo['source'] = value
            else:
                t_nfo[key] = value

        ret[pkg_name] = t_nfo

    return ret


def refresh_db(**kwargs):
    '''
    Check the yum repos for updated packages

    Returns:

    - ``True``: Updates are available
    - ``False``: An error occurred
    - ``None``: No updates are available

    repo
        Refresh just the specified repo

    disablerepo
        Do not refresh the specified repo

    enablerepo
        Refresh a disabled repo using this option

    branch
        Add the specified branch when refreshing

    disableexcludes
        Disable the excludes defined in your config files. Takes one of three
        options:
        - ``all`` - disable all excludes
        - ``main`` - disable excludes defined in [main] in yum.conf
        - ``repoid`` - disable excludes defined for that repo


    CLI Example:

    .. code-block:: bash

        salt '*' pkg.refresh_db
    '''
    # Remove rtag file to keep multiple refreshes from happening in pkg states
    salt.utils.pkg.clear_rtag(__opts__)
    retcodes = {
        100: True,
        0: None,
        1: False,
    }

    check_update_ = kwargs.pop('check_update', True)

    repo_arg = _get_repo_options(**kwargs)
    exclude_arg = _get_excludes_option(**kwargs)
    branch_arg = _get_branch_option(**kwargs)

    clean_cmd = [_yum(), '--quiet', 'clean', 'expire-cache']
    update_cmd = [_yum(), '--quiet', 'check-update']

    if __grains__.get('os_family') == 'RedHat' and __grains__.get('osmajorrelease') == '7':
        # This feature is disable because it is not used by Salt and lasts a lot with using large repo like EPEL
        update_cmd.append('--setopt=autocheck_running_kernel=false')

    for args in (repo_arg, exclude_arg, branch_arg):
        if args:
            clean_cmd.extend(args)
            update_cmd.extend(args)

    __salt__['cmd.run'](clean_cmd, python_shell=False)
    if check_update_:
        result = __salt__['cmd.retcode'](update_cmd,
                                         output_loglevel='trace',
                                         ignore_retcode=True,
                                         python_shell=False)
        return retcodes.get(result, False)
    return True


def clean_metadata(**kwargs):
    '''
    .. versionadded:: 2014.1.0

    Cleans local yum metadata. Functionally identical to :mod:`refresh_db()
    <salt.modules.yumpkg.refresh_db>`.

    CLI Example:

    .. code-block:: bash

        salt '*' pkg.clean_metadata
    '''
    return refresh_db(**kwargs)


class AvailablePackages(salt.utils.lazy.LazyDict):
    def __init__(self, *args, **kwargs):
        super(AvailablePackages, self).__init__()
        self._args = args
        self._kwargs = kwargs

    def _load(self, key):
        self._load_all()
        return True

    def _load_all(self):
        self._dict = list_repo_pkgs(*self._args, **self._kwargs)
        self.loaded = True


def install(name=None,
            refresh=False,
            skip_verify=False,
            pkgs=None,
            sources=None,
            downloadonly=False,
            reinstall=False,
            normalize=True,
            update_holds=False,
            ignore_epoch=False,
            **kwargs):
    '''
    .. versionchanged:: 2015.8.12,2016.3.3,2016.11.0
        On minions running systemd>=205, `systemd-run(1)`_ is now used to
        isolate commands which modify installed packages from the
        ``salt-minion`` daemon's control group. This is done to keep systemd
        from killing any yum/dnf commands spawned by Salt when the
        ``salt-minion`` service is restarted. (see ``KillMode`` in the
        `systemd.kill(5)`_ manpage for more information). If desired, usage of
        `systemd-run(1)`_ can be suppressed by setting a :mod:`config option
        <salt.modules.config.get>` called ``systemd.scope``, with a value of
        ``False`` (no quotes).

    .. _`systemd-run(1)`: https://www.freedesktop.org/software/systemd/man/systemd-run.html
    .. _`systemd.kill(5)`: https://www.freedesktop.org/software/systemd/man/systemd.kill.html

    Install the passed package(s), add refresh=True to clean the yum database
    before package is installed.

    name
        The name of the package to be installed. Note that this parameter is
        ignored if either "pkgs" or "sources" is passed. Additionally, please
        note that this option can only be used to install packages from a
        software repository. To install a package file manually, use the
        "sources" option.

        32-bit packages can be installed on 64-bit systems by appending the
        architecture designation (``.i686``, ``.i586``, etc.) to the end of the
        package name.

        CLI Example:

        .. code-block:: bash

            salt '*' pkg.install <package name>

    refresh
        Whether or not to update the yum database before executing.

    reinstall
        Specifying reinstall=True will use ``yum reinstall`` rather than
        ``yum install`` for requested packages that are already installed.

        If a version is specified with the requested package, then
        ``yum reinstall`` will only be used if the installed version
        matches the requested version.

        Works with ``sources`` when the package header of the source can be
        matched to the name and version of an installed package.

        .. versionadded:: 2014.7.0

    skip_verify
        Skip the GPG verification check (e.g., ``--nogpgcheck``)

    downloadonly
        Only download the packages, do not install.

    version
        Install a specific version of the package, e.g. 1.2.3-4.el5. Ignored
        if "pkgs" or "sources" is passed.

        .. versionchanged:: Oxygen
            version can now contain comparison operators (e.g. ``>1.2.3``,
            ``<=2.0``, etc.)

    update_holds : False
        If ``True``, and this function would update the package version, any
        packages held using the yum/dnf "versionlock" plugin will be unheld so
        that they can be updated. Otherwise, if this function attempts to
        update a held package, the held package(s) will be skipped and an
        error will be raised.

        .. versionadded:: 2016.11.0


    Repository Options:

    fromrepo
        Specify a package repository (or repositories) from which to install.
        (e.g., ``yum --disablerepo='*' --enablerepo='somerepo'``)

    enablerepo (ignored if ``fromrepo`` is specified)
        Specify a disabled package repository (or repositories) to enable.
        (e.g., ``yum --enablerepo='somerepo'``)

    disablerepo (ignored if ``fromrepo`` is specified)
        Specify an enabled package repository (or repositories) to disable.
        (e.g., ``yum --disablerepo='somerepo'``)

    disableexcludes
        Disable exclude from main, for a repo or for everything.
        (e.g., ``yum --disableexcludes='main'``)

        .. versionadded:: 2014.7.0

    ignore_epoch : False
        Only used when the version of a package is specified using a comparison
        operator (e.g. ``>4.1``). If set to ``True``, then the epoch will be
        ignored when comparing the currently-installed version to the desired
        version.

        .. versionadded:: Oxygen


    Multiple Package Installation Options:

    pkgs
        A list of packages to install from a software repository. Must be
        passed as a python list. A specific version number can be specified
        by using a single-element dict representing the package and its
        version.

        CLI Examples:

        .. code-block:: bash

            salt '*' pkg.install pkgs='["foo", "bar"]'
            salt '*' pkg.install pkgs='["foo", {"bar": "1.2.3-4.el5"}]'

    sources
        A list of RPM packages to install. Must be passed as a list of dicts,
        with the keys being package names, and the values being the source URI
        or local path to the package.

        CLI Example:

        .. code-block:: bash

            salt '*' pkg.install sources='[{"foo": "salt://foo.rpm"}, {"bar": "salt://bar.rpm"}]'

    normalize : True
        Normalize the package name by removing the architecture. This is useful
        for poorly created packages which might include the architecture as an
        actual part of the name such as kernel modules which match a specific
        kernel version.

        .. code-block:: bash

            salt -G role:nsd pkg.install gpfs.gplbin-2.6.32-279.31.1.el6.x86_64 normalize=False

        .. versionadded:: 2014.7.0

    diff_attr:
        If a list of package attributes is specified, returned value will
        contain them, eg.::

            {'<package>': {
                'old': {
                    'version': '<old-version>',
                    'arch': '<old-arch>'},

                'new': {
                    'version': '<new-version>',
                    'arch': '<new-arch>'}}}

        Valid attributes are: ``version``, ``arch``, ``install_date``, ``install_date_time_t``.

        If ``all`` is specified, all valid attributes will be returned.

        .. versionadded:: Oxygen

    Returns a dict containing the new package names and versions::

        {'<package>': {'old': '<old-version>',
                       'new': '<new-version>'}}

    If an attribute list in diff_attr is specified, the dict will also contain
    any specified attribute, eg.::

        {'<package>': {
            'old': {
                'version': '<old-version>',
                'arch': '<old-arch>'},

            'new': {
                'version': '<new-version>',
                'arch': '<new-arch>'}}}
    '''
    repo_arg = _get_repo_options(**kwargs)
    exclude_arg = _get_excludes_option(**kwargs)
    branch_arg = _get_branch_option(**kwargs)

    if salt.utils.is_true(refresh):
        refresh_db(**kwargs)
    reinstall = salt.utils.is_true(reinstall)

    try:
        pkg_params, pkg_type = __salt__['pkg_resource.parse_targets'](
            name, pkgs, sources, normalize=normalize, **kwargs
        )
    except MinionError as exc:
        raise CommandExecutionError(exc)

    if pkg_params is None or len(pkg_params) == 0:
        return {}

    version_num = kwargs.get('version')

    diff_attr = kwargs.get("diff_attr")
    old = list_pkgs(versions_as_list=False, attr=diff_attr) if not downloadonly else list_downloaded()
    # Use of __context__ means no duplicate work here, just accessing
    # information already in __context__ from the previous call to list_pkgs()
    old_as_list = list_pkgs(versions_as_list=True, attr=diff_attr) if not downloadonly else list_downloaded()

    to_install = []
    to_downgrade = []
    to_reinstall = []
    # The above three lists will be populated with tuples containing the
    # package name and the string being used for this particular package
    # modification. The reason for this method is that the string we use for
    # installation, downgrading, or reinstallation will be different than the
    # package name in a couple cases:
    #
    #   1) A specific version is being targeted. In this case the string being
    #      passed to install/downgrade/reinstall will contain the version
    #      information after the package name.
    #   2) A binary package is being installed via the "sources" param. In this
    #      case the string being passed will be the path to the local copy of
    #      the package in the minion cachedir.
    #
    # The reason that we need both items is to be able to modify the installed
    # version of held packages.
    if pkg_type == 'repository':
        has_wildcards = []
        has_comparison = []
        for pkgname, pkgver in six.iteritems(pkg_params):
            try:
                if '*' in pkgver:
                    has_wildcards.append(pkgname)
                elif pkgver.startswith('<') or pkgver.startswith('>'):
                    has_comparison.append(pkgname)
            except (TypeError, ValueError):
                continue
        _available = AvailablePackages(
            *has_wildcards + has_comparison,
            byrepo=False,
            **kwargs)
        pkg_params_items = six.iteritems(pkg_params)
    elif pkg_type == 'advisory':
        pkg_params_items = []
        cur_patches = list_patches()
        for advisory_id in pkg_params:
            if advisory_id not in cur_patches:
                raise CommandExecutionError(
                    'Advisory id "{0}" not found'.format(advisory_id)
                )
            else:
                pkg_params_items.append(advisory_id)
    else:
        pkg_params_items = []
        for pkg_source in pkg_params:
            if 'lowpkg.bin_pkg_info' in __salt__:
                rpm_info = __salt__['lowpkg.bin_pkg_info'](pkg_source)
            else:
                rpm_info = None
            if rpm_info is None:
                log.error(
                    'pkg.install: Unable to get rpm information for %s. '
                    'Version comparisons will be unavailable, and return '
                    'data may be inaccurate if reinstall=True.', pkg_source
                )
                pkg_params_items.append([pkg_source])
            else:
                pkg_params_items.append(
                    [rpm_info['name'], pkg_source, rpm_info['version']]
                )

    errors = []
    for pkg_item_list in pkg_params_items:
        if pkg_type == 'repository':
            pkgname, version_num = pkg_item_list
        elif pkg_type == 'advisory':
            pkgname = pkg_item_list
            version_num = None
        else:
            try:
                pkgname, pkgpath, version_num = pkg_item_list
            except ValueError:
                pkgname = None
                pkgpath = pkg_item_list[0]
                version_num = None

        if version_num is None:
            if pkg_type == 'repository':
                if reinstall and pkgname in old:
                    to_reinstall.append((pkgname, pkgname))
                else:
                    to_install.append((pkgname, pkgname))
            elif pkg_type == 'advisory':
                to_install.append((pkgname, pkgname))
            else:
                to_install.append((pkgname, pkgpath))
        else:
            # If we are installing a package file and not one from the repo,
            # and version_num is not None, then we can assume that pkgname is
            # not None, since the only way version_num is not None is if RPM
            # metadata parsing was successful.
            if pkg_type == 'repository':
                # yum/dnf does not support comparison operators. If the version
                # starts with an equals sign, ignore it.
                version_num = version_num.lstrip('=')
                if pkgname in has_comparison:
                    candidates = _available.get(pkgname, [])
                    target = salt.utils.pkg.match_version(
                        version_num,
                        candidates,
                        cmp_func=version_cmp,
                        ignore_epoch=ignore_epoch,
                    )
                    if target is None:
                        errors.append(
                            'No version matching \'{0}{1}\' could be found '
                            '(available: {2})'.format(
                                pkgname,
                                version_num,
                                ', '.join(candidates) if candidates else None
                            )
                        )
                        continue
                    else:
                        version_num = target
                if _yum() == 'yum':
                    # yum install does not support epoch without the arch, and
                    # we won't know what the arch will be when it's not
                    # provided. It could either be the OS architecture, or
                    # 'noarch', and we don't make that distinction in the
                    # pkg.list_pkgs return data.
                    version_num = version_num.split(':', 1)[-1]
                arch = ''
                try:
                    namepart, archpart = pkgname.rsplit('.', 1)
                except ValueError:
                    pass
                else:
                    if archpart in salt.utils.pkg.rpm.ARCHES:
                        arch = '.' + archpart
                        pkgname = namepart

                if '*' in version_num:
                    # Resolve wildcard matches
                    candidates = _available.get(pkgname, [])
                    match = salt.utils.fnmatch_multiple(candidates, version_num)
                    if match is not None:
                        version_num = match
                    else:
                        errors.append(
                            'No version matching \'{0}\' found for package '
                            '\'{1}\' (available: {2})'.format(
                                version_num,
                                pkgname,
                                ', '.join(candidates) if candidates else 'none'
                            )
                        )
                        continue

                pkgstr = '{0}-{1}{2}'.format(pkgname, version_num, arch)
            else:
                pkgstr = pkgpath

            # Lambda to trim the epoch from the currently-installed version if
            # no epoch is specified in the specified version
            norm_epoch = lambda x, y: x.split(':', 1)[-1] \
                if ':' not in y \
                else x
            cver = old_as_list.get(pkgname, [])
            if reinstall and cver:
                for ver in cver:
                    ver = norm_epoch(ver, version_num)
                    if salt.utils.versions.compare(ver1=version_num,
                                                   oper='==',
                                                   ver2=ver,
                                                   cmp_func=version_cmp):
                        # This version is already installed, so we need to
                        # reinstall.
                        to_reinstall.append((pkgname, pkgstr))
                        break
            else:
                if not cver:
                    to_install.append((pkgname, pkgstr))
                else:
                    for ver in cver:
                        ver = norm_epoch(ver, version_num)
                        if salt.utils.versions.compare(ver1=version_num,
                                                       oper='>=',
                                                       ver2=ver,
                                                       cmp_func=version_cmp):
                            to_install.append((pkgname, pkgstr))
                            break
                    else:
                        if re.match('kernel(-.+)?', name):
                            # kernel and its subpackages support multiple
                            # installs as their paths do not conflict.
                            # Performing a yum/dnf downgrade will be a no-op
                            # so just do an install instead. It will fail if
                            # there are other interdependencies that have
                            # conflicts, and that's OK. We don't want to force
                            # anything, we just want to properly handle it if
                            # someone tries to install a kernel/kernel-devel of
                            # a lower version than the currently-installed one.
                            # TODO: find a better way to determine if a package
                            # supports multiple installs.
                            to_install.append((pkgname, pkgstr))
                        else:
                            # None of the currently-installed versions are
                            # greater than the specified version, so this is a
                            # downgrade.
                            to_downgrade.append((pkgname, pkgstr))

    def _add_common_args(cmd):
        '''
        DRY function to add args common to all yum/dnf commands
        '''
        for arg in (repo_arg, exclude_arg, branch_arg):
            if arg:
                cmd.extend(arg)
        if skip_verify:
            cmd.append('--nogpgcheck')
        if downloadonly:
            cmd.append('--downloadonly')

    try:
        holds = list_holds(full=False)
    except SaltInvocationError:
        holds = []
        log.debug(
            'Failed to get holds, versionlock plugin is probably not '
            'installed'
        )
    unhold_prevented = []

    @contextlib.contextmanager
    def _temporarily_unhold(pkgs, targets):
        '''
        Temporarily unhold packages that need to be updated. Add any
        successfully-removed ones (and any packages not in the list of current
        holds) to the list of targets.
        '''
        to_unhold = {}
        for pkgname, pkgstr in pkgs:
            if pkgname in holds:
                if update_holds:
                    to_unhold[pkgname] = pkgstr
                else:
                    unhold_prevented.append(pkgname)
            else:
                targets.append(pkgstr)

        if not to_unhold:
            yield
        else:
            log.debug('Unholding packages: {0}'.format(', '.join(to_unhold)))
            try:
                # Using list() here for python3 compatibility, dict.keys() no
                # longer returns a list in python3.
                unhold_names = list(to_unhold.keys())
                for unheld_pkg, outcome in \
                        six.iteritems(unhold(pkgs=unhold_names)):
                    if outcome['result']:
                        # Package was successfully unheld, add to targets
                        targets.append(to_unhold[unheld_pkg])
                    else:
                        # Failed to unhold package
                        errors.append(unheld_pkg)
                yield
            except Exception as exc:
                errors.append(
                    'Error encountered unholding packages {0}: {1}'
                    .format(', '.join(to_unhold), exc)
                )
            finally:
                hold(pkgs=unhold_names)

    targets = []
    with _temporarily_unhold(to_install, targets):
        if targets:
            if pkg_type == 'advisory':
                targets = ["--advisory={0}".format(t) for t in targets]
            cmd = []
            if salt.utils.systemd.has_scope(__context__) \
                and __salt__['config.get']('systemd.scope', True):
                cmd.extend(['systemd-run', '--scope'])
            cmd.extend([_yum(), '-y'])
            if _yum() == 'dnf':
                cmd.extend(['--best', '--allowerasing'])
            _add_common_args(cmd)
            cmd.append('install' if pkg_type is not 'advisory' else 'update')
            cmd.extend(targets)
            out = __salt__['cmd.run_all'](
                cmd,
                output_loglevel='trace',
                python_shell=False,
                redirect_stderr=True
            )
            if out['retcode'] != 0:
                errors.append(out['stdout'])

    targets = []
    with _temporarily_unhold(to_downgrade, targets):
        if targets:
            cmd = []
            if salt.utils.systemd.has_scope(__context__) \
                and __salt__['config.get']('systemd.scope', True):
                cmd.extend(['systemd-run', '--scope'])
            cmd.extend([_yum(), '-y'])
            _add_common_args(cmd)
            cmd.append('downgrade')
            cmd.extend(targets)
            out = __salt__['cmd.run_all'](
                cmd,
                output_loglevel='trace',
                python_shell=False,
                redirect_stderr=True
            )
            if out['retcode'] != 0:
                errors.append(out['stdout'])

    targets = []
    with _temporarily_unhold(to_reinstall, targets):
        if targets:
            cmd = []
            if salt.utils.systemd.has_scope(__context__) \
                and __salt__['config.get']('systemd.scope', True):
                cmd.extend(['systemd-run', '--scope'])
            cmd.extend([_yum(), '-y'])
            _add_common_args(cmd)
            cmd.append('reinstall')
            cmd.extend(targets)
            out = __salt__['cmd.run_all'](
                cmd,
                output_loglevel='trace',
                python_shell=False,
                redirect_stderr=True
            )
            if out['retcode'] != 0:
                errors.append(out['stdout'])

    __context__.pop('pkg.list_pkgs', None)
    new = list_pkgs(versions_as_list=False, attr=diff_attr) if not downloadonly else list_downloaded()

    ret = salt.utils.compare_dicts(old, new)

    for pkgname, _ in to_reinstall:
        if pkgname not in ret or pkgname in old:
            ret.update({pkgname: {'old': old.get(pkgname, ''),
                                  'new': new.get(pkgname, '')}})

    if unhold_prevented:
        errors.append(
            'The following package(s) could not be updated because they are '
            'being held: {0}. Set \'update_holds\' to True to temporarily '
            'unhold these packages so that they can be updated.'.format(
                ', '.join(unhold_prevented)
            )
        )

    if errors:
        raise CommandExecutionError(
            'Error occurred installing{0} package(s)'.format(
                '/reinstalling' if to_reinstall else ''
            ),
            info={'errors': errors, 'changes': ret}
        )

    return ret


def upgrade(name=None,
            pkgs=None,
            refresh=True,
            skip_verify=False,
            normalize=True,
            **kwargs):
    '''
    Run a full system upgrade (a ``yum upgrade`` or ``dnf upgrade``), or
    upgrade specified packages. If the packages aren't installed, they will
    not be installed.

    .. versionchanged:: 2014.7.0
    .. versionchanged:: 2015.8.12,2016.3.3,2016.11.0
        On minions running systemd>=205, `systemd-run(1)`_ is now used to
        isolate commands which modify installed packages from the
        ``salt-minion`` daemon's control group. This is done to keep systemd
        from killing any yum/dnf commands spawned by Salt when the
        ``salt-minion`` service is restarted. (see ``KillMode`` in the
        `systemd.kill(5)`_ manpage for more information). If desired, usage of
        `systemd-run(1)`_ can be suppressed by setting a :mod:`config option
        <salt.modules.config.get>` called ``systemd.scope``, with a value of
        ``False`` (no quotes).

    .. _`systemd-run(1)`: https://www.freedesktop.org/software/systemd/man/systemd-run.html
    .. _`systemd.kill(5)`: https://www.freedesktop.org/software/systemd/man/systemd.kill.html

    Run a full system upgrade, a yum upgrade

    Returns a dictionary containing the changes:

    .. code-block:: python

        {'<package>':  {'old': '<old-version>',
                        'new': '<new-version>'}}


    CLI Example:

    .. code-block:: bash

        salt '*' pkg.upgrade
        salt '*' pkg.upgrade name=openssl

    Repository Options:

    fromrepo
        Specify a package repository (or repositories) from which to install.
        (e.g., ``yum --disablerepo='*' --enablerepo='somerepo'``)

    enablerepo (ignored if ``fromrepo`` is specified)
        Specify a disabled package repository (or repositories) to enable.
        (e.g., ``yum --enablerepo='somerepo'``)

    disablerepo (ignored if ``fromrepo`` is specified)
        Specify an enabled package repository (or repositories) to disable.
        (e.g., ``yum --disablerepo='somerepo'``)

    disableexcludes
        Disable exclude from main, for a repo or for everything.
        (e.g., ``yum --disableexcludes='main'``)

        .. versionadded:: 2014.7

    name
        The name of the package to be upgraded. Note that this parameter is
        ignored if "pkgs" is passed.

        32-bit packages can be upgraded on 64-bit systems by appending the
        architecture designation (``.i686``, ``.i586``, etc.) to the end of the
        package name.

        Warning: if you forget 'name=' and run pkg.upgrade openssl, ALL packages
        are upgraded. This will be addressed in next releases.

        CLI Example:

        .. code-block:: bash

            salt '*' pkg.upgrade name=openssl

        .. versionadded:: 2016.3.0

    pkgs
        A list of packages to upgrade from a software repository. Must be
        passed as a python list. A specific version number can be specified
        by using a single-element dict representing the package and its
        version. If the package was not already installed on the system,
        it will not be installed.

        CLI Examples:

        .. code-block:: bash

            salt '*' pkg.upgrade pkgs='["foo", "bar"]'
            salt '*' pkg.upgrade pkgs='["foo", {"bar": "1.2.3-4.el5"}]'

        .. versionadded:: 2016.3.0

    normalize : True
        Normalize the package name by removing the architecture. This is useful
        for poorly created packages which might include the architecture as an
        actual part of the name such as kernel modules which match a specific
        kernel version.

        .. code-block:: bash

            salt -G role:nsd pkg.upgrade gpfs.gplbin-2.6.32-279.31.1.el6.x86_64 normalize=False

        .. versionadded:: 2016.3.0

    .. note::

        To add extra arguments to the ``yum upgrade`` command, pass them as key
        word arguments.  For arguments without assignments, pass ``True``

    .. code-block:: bash

        salt '*' pkg.upgrade security=True exclude='kernel*'

    '''
    repo_arg = _get_repo_options(**kwargs)
    exclude_arg = _get_excludes_option(**kwargs)
    branch_arg = _get_branch_option(**kwargs)
    extra_args = _get_extra_options(**kwargs)

    if salt.utils.is_true(refresh):
        refresh_db(**kwargs)

    old = list_pkgs()

    targets = []
    if name or pkgs:
        try:
            pkg_params = __salt__['pkg_resource.parse_targets'](
                name=name,
                pkgs=pkgs,
                sources=None,
                normalize=normalize,
                **kwargs)[0]
        except MinionError as exc:
            raise CommandExecutionError(exc)

        if pkg_params:
            # Calling list.extend() on a dict will extend it using the
            # dictionary's keys.
            targets.extend(pkg_params)

    cmd = []
    if salt.utils.systemd.has_scope(__context__) \
            and __salt__['config.get']('systemd.scope', True):
        cmd.extend(['systemd-run', '--scope'])
    cmd.extend([_yum(), '--quiet', '-y'])
    for args in (repo_arg, exclude_arg, branch_arg, extra_args):
        if args:
            cmd.extend(args)
    if skip_verify:
        cmd.append('--nogpgcheck')
    cmd.append('upgrade')
    cmd.extend(targets)

    result = __salt__['cmd.run_all'](cmd,
                                     output_loglevel='trace',
                                     python_shell=False)
    __context__.pop('pkg.list_pkgs', None)
    new = list_pkgs()
    ret = salt.utils.compare_dicts(old, new)

    if result['retcode'] != 0:
        raise CommandExecutionError(
            'Problem encountered upgrading packages',
            info={'changes': ret, 'result': result}
        )

    return ret


def remove(name=None, pkgs=None, **kwargs):  # pylint: disable=W0613
    '''
    .. versionchanged:: 2015.8.12,2016.3.3,2016.11.0
        On minions running systemd>=205, `systemd-run(1)`_ is now used to
        isolate commands which modify installed packages from the
        ``salt-minion`` daemon's control group. This is done to keep systemd
        from killing any yum/dnf commands spawned by Salt when the
        ``salt-minion`` service is restarted. (see ``KillMode`` in the
        `systemd.kill(5)`_ manpage for more information). If desired, usage of
        `systemd-run(1)`_ can be suppressed by setting a :mod:`config option
        <salt.modules.config.get>` called ``systemd.scope``, with a value of
        ``False`` (no quotes).

    .. _`systemd-run(1)`: https://www.freedesktop.org/software/systemd/man/systemd-run.html
    .. _`systemd.kill(5)`: https://www.freedesktop.org/software/systemd/man/systemd.kill.html

    Remove packages

    name
        The name of the package to be removed


    Multiple Package Options:

    pkgs
        A list of packages to delete. Must be passed as a python list. The
        ``name`` parameter will be ignored if this option is passed.

    .. versionadded:: 0.16.0


    Returns a dict containing the changes.

    CLI Example:

    .. code-block:: bash

        salt '*' pkg.remove <package name>
        salt '*' pkg.remove <package1>,<package2>,<package3>
        salt '*' pkg.remove pkgs='["foo", "bar"]'
    '''
    try:
        pkg_params = __salt__['pkg_resource.parse_targets'](name, pkgs)[0]
    except MinionError as exc:
        raise CommandExecutionError(exc)

    old = list_pkgs()
    targets = [x for x in pkg_params if x in old]
    if not targets:
        return {}

    cmd = []
    if salt.utils.systemd.has_scope(__context__) \
            and __salt__['config.get']('systemd.scope', True):
        cmd.extend(['systemd-run', '--scope'])
    cmd.extend([_yum(), '-y', 'remove'] + targets)

    out = __salt__['cmd.run_all'](
        [_yum(), '-y', 'remove'] + targets,
        output_loglevel='trace',
        python_shell=False
    )

    if out['retcode'] != 0 and out['stderr']:
        errors = [out['stderr']]
    else:
        errors = []

    __context__.pop('pkg.list_pkgs', None)
    new = list_pkgs()
    ret = salt.utils.compare_dicts(old, new)

    if errors:
        raise CommandExecutionError(
            'Error occurred removing package(s)',
            info={'errors': errors, 'changes': ret}
        )

    return ret


def purge(name=None, pkgs=None, **kwargs):  # pylint: disable=W0613
    '''
    .. versionchanged:: 2015.8.12,2016.3.3,2016.11.0
        On minions running systemd>=205, `systemd-run(1)`_ is now used to
        isolate commands which modify installed packages from the
        ``salt-minion`` daemon's control group. This is done to keep systemd
        from killing any yum/dnf commands spawned by Salt when the
        ``salt-minion`` service is restarted. (see ``KillMode`` in the
        `systemd.kill(5)`_ manpage for more information). If desired, usage of
        `systemd-run(1)`_ can be suppressed by setting a :mod:`config option
        <salt.modules.config.get>` called ``systemd.scope``, with a value of
        ``False`` (no quotes).

    .. _`systemd-run(1)`: https://www.freedesktop.org/software/systemd/man/systemd-run.html
    .. _`systemd.kill(5)`: https://www.freedesktop.org/software/systemd/man/systemd.kill.html

    Package purges are not supported by yum, this function is identical to
    :mod:`pkg.remove <salt.modules.yumpkg.remove>`.

    name
        The name of the package to be purged


    Multiple Package Options:

    pkgs
        A list of packages to delete. Must be passed as a python list. The
        ``name`` parameter will be ignored if this option is passed.

    .. versionadded:: 0.16.0


    Returns a dict containing the changes.

    CLI Example:

    .. code-block:: bash

        salt '*' pkg.purge <package name>
        salt '*' pkg.purge <package1>,<package2>,<package3>
        salt '*' pkg.purge pkgs='["foo", "bar"]'
    '''
    return remove(name=name, pkgs=pkgs)


def hold(name=None, pkgs=None, sources=None, normalize=True, **kwargs):  # pylint: disable=W0613
    '''
    .. versionadded:: 2014.7.0

    Version-lock packages

    .. note::
        Requires the appropriate ``versionlock`` plugin package to be installed:

        - On RHEL 5: ``yum-versionlock``
        - On RHEL 6 & 7: ``yum-plugin-versionlock``
        - On Fedora: ``python-dnf-plugins-extras-versionlock``


    name
        The name of the package to be held.

    Multiple Package Options:

    pkgs
        A list of packages to hold. Must be passed as a python list. The
        ``name`` parameter will be ignored if this option is passed.

    Returns a dict containing the changes.

    CLI Example:

    .. code-block:: bash

        salt '*' pkg.hold <package name>
        salt '*' pkg.hold pkgs='["foo", "bar"]'
    '''
    _check_versionlock()

    if not name and not pkgs and not sources:
        raise SaltInvocationError(
            'One of name, pkgs, or sources must be specified.'
        )
    if pkgs and sources:
        raise SaltInvocationError(
            'Only one of pkgs or sources can be specified.'
        )

    targets = []
    if pkgs:
        targets.extend(pkgs)
    elif sources:
        for source in sources:
            targets.append(next(six.iterkeys(source)))
    else:
        targets.append(name)

    current_locks = list_holds(full=False)
    ret = {}
    for target in targets:
        if isinstance(target, dict):
            target = next(six.iterkeys(target))

        ret[target] = {'name': target,
                       'changes': {},
                       'result': False,
                       'comment': ''}

        if target not in current_locks:
            if 'test' in __opts__ and __opts__['test']:
                ret[target].update(result=None)
                ret[target]['comment'] = ('Package {0} is set to be held.'
                                          .format(target))
            else:
                out = __salt__['cmd.run_all'](
                    [_yum(), 'versionlock', target],
                    python_shell=False
                )

                if out['retcode'] == 0:
                    ret[target].update(result=True)
                    ret[target]['comment'] = ('Package {0} is now being held.'
                                              .format(target))
                    ret[target]['changes']['new'] = 'hold'
                    ret[target]['changes']['old'] = ''
                else:
                    ret[target]['comment'] = ('Package {0} was unable to be held.'
                                              .format(target))
        else:
            ret[target].update(result=True)
            ret[target]['comment'] = ('Package {0} is already set to be held.'
                                      .format(target))
    return ret


def unhold(name=None, pkgs=None, sources=None, **kwargs):  # pylint: disable=W0613
    '''
    .. versionadded:: 2014.7.0

    Remove version locks

    .. note::
        Requires the appropriate ``versionlock`` plugin package to be installed:

        - On RHEL 5: ``yum-versionlock``
        - On RHEL 6 & 7: ``yum-plugin-versionlock``
        - On Fedora: ``python-dnf-plugins-extras-versionlock``


    name
        The name of the package to be unheld

    Multiple Package Options:

    pkgs
        A list of packages to unhold. Must be passed as a python list. The
        ``name`` parameter will be ignored if this option is passed.

    Returns a dict containing the changes.

    CLI Example:

    .. code-block:: bash

        salt '*' pkg.unhold <package name>
        salt '*' pkg.unhold pkgs='["foo", "bar"]'
    '''
    _check_versionlock()

    if not name and not pkgs and not sources:
        raise SaltInvocationError(
            'One of name, pkgs, or sources must be specified.'
        )
    if pkgs and sources:
        raise SaltInvocationError(
            'Only one of pkgs or sources can be specified.'
        )

    targets = []
    if pkgs:
        for pkg in salt.utils.repack_dictlist(pkgs):
            targets.append(pkg)
    elif sources:
        for source in sources:
            targets.append(next(iter(source)))
    else:
        targets.append(name)

    # Yum's versionlock plugin doesn't support passing just the package name
    # when removing a lock, so we need to get the full list and then use
    # fnmatch below to find the match.
    current_locks = list_holds(full=_yum() == 'yum')

    ret = {}
    for target in targets:
        if isinstance(target, dict):
            target = next(six.iterkeys(target))

        ret[target] = {'name': target,
                       'changes': {},
                       'result': False,
                       'comment': ''}

        if _yum() == 'dnf':
            search_locks = [x for x in current_locks if x == target]
        else:
            # To accommodate yum versionlock's lack of support for removing
            # locks using just the package name, we have to use fnmatch to do
            # glob matching on the target name, and then for each matching
            # expression double-check that the package name (obtained via
            # _get_hold()) matches the targeted package.
            search_locks = [
                x for x in current_locks
                if fnmatch.fnmatch(x, '*{0}*'.format(target))
                and target == _get_hold(x, full=False)
            ]

        if search_locks:
            if __opts__['test']:
                ret[target].update(result=None)
                ret[target]['comment'] = ('Package {0} is set to be unheld.'
                                          .format(target))
            else:
                out = __salt__['cmd.run_all'](
                    [_yum(), 'versionlock', 'delete'] + search_locks,
                    python_shell=False
                )

                if out['retcode'] == 0:
                    ret[target].update(result=True)
                    ret[target]['comment'] = ('Package {0} is no longer held.'
                                              .format(target))
                    ret[target]['changes']['new'] = ''
                    ret[target]['changes']['old'] = 'hold'
                else:
                    ret[target]['comment'] = ('Package {0} was unable to be '
                                              'unheld.'.format(target))
        else:
            ret[target].update(result=True)
            ret[target]['comment'] = ('Package {0} is not being held.'
                                      .format(target))
    return ret


def list_holds(pattern=__HOLD_PATTERN, full=True):
    r'''
    .. versionchanged:: 2016.3.0,2015.8.4,2015.5.10
        Function renamed from ``pkg.get_locked_pkgs`` to ``pkg.list_holds``.

    List information on locked packages

    .. note::
        Requires the appropriate ``versionlock`` plugin package to be installed:

        - On RHEL 5: ``yum-versionlock``
        - On RHEL 6 & 7: ``yum-plugin-versionlock``
        - On Fedora: ``python-dnf-plugins-extras-versionlock``

    pattern : \w+(?:[.-][^-]+)*
        Regular expression used to match the package name

    full : True
        Show the full hold definition including version and epoch. Set to
        ``False`` to return just the name of the package(s) being held.


    CLI Example:

    .. code-block:: bash

        salt '*' pkg.list_holds
        salt '*' pkg.list_holds full=False
    '''
    _check_versionlock()

    out = __salt__['cmd.run']([_yum(), 'versionlock', 'list'],
                              python_shell=False)
    ret = []
    for line in salt.utils.itertools.split(out, '\n'):
        match = _get_hold(line, pattern=pattern, full=full)
        if match is not None:
            ret.append(match)
    return ret

get_locked_packages = salt.utils.alias_function(list_holds, 'get_locked_packages')


def verify(*names, **kwargs):
    '''
    .. versionadded:: 2014.1.0

    Runs an rpm -Va on a system, and returns the results in a dict

    Pass options to modify rpm verify behavior using the ``verify_options``
    keyword argument

    Files with an attribute of config, doc, ghost, license or readme in the
    package header can be ignored using the ``ignore_types`` keyword argument

    CLI Example:

    .. code-block:: bash

        salt '*' pkg.verify
        salt '*' pkg.verify httpd
        salt '*' pkg.verify 'httpd postfix'
        salt '*' pkg.verify 'httpd postfix' ignore_types=['config','doc']
        salt '*' pkg.verify 'httpd postfix' verify_options=['nodeps','nosize']
    '''
    return __salt__['lowpkg.verify'](*names, **kwargs)


def group_list():
    '''
    .. versionadded:: 2014.1.0

    Lists all groups known by yum on this system

    CLI Example:

    .. code-block:: bash

        salt '*' pkg.group_list
    '''
    ret = {'installed': [],
           'available': [],
           'installed environments': [],
           'available environments': [],
           'available languages': {}}

    section_map = {
        'installed groups:': 'installed',
        'available groups:': 'available',
        'installed environment groups:': 'installed environments',
        'available environment groups:': 'available environments',
        'available language groups:': 'available languages',
    }

    out = __salt__['cmd.run_stdout'](
        [_yum(), 'grouplist', 'hidden'],
        output_loglevel='trace',
        python_shell=False
    )
    key = None
    for line in salt.utils.itertools.split(out, '\n'):
        line_lc = line.lower()
        if line_lc == 'done':
            break

        section_lookup = section_map.get(line_lc)
        if section_lookup is not None and section_lookup != key:
            key = section_lookup
            continue

        # Ignore any administrative comments (plugin info, repo info, etc.)
        if key is None:
            continue

        line = line.strip()
        if key != 'available languages':
            ret[key].append(line)
        else:
            match = re.match(r'(.+) \[(.+)\]', line)
            if match:
                name, lang = match.groups()
                ret[key][line] = {'name': name, 'language': lang}
    return ret


def group_info(name, expand=False):
    '''
    .. versionadded:: 2014.1.0
    .. versionchanged:: 2016.3.0,2015.8.4,2015.5.10
        The return data has changed. A new key ``type`` has been added to
        distinguish environment groups from package groups. Also, keys for the
        group name and group ID have been added. The ``mandatory packages``,
        ``optional packages``, and ``default packages`` keys have been renamed
        to ``mandatory``, ``optional``, and ``default`` for accuracy, as
        environment groups include other groups, and not packages. Finally,
        this function now properly identifies conditional packages.

    Lists packages belonging to a certain group

    name
        Name of the group to query

    expand : False
        If the specified group is an environment group, then the group will be
        expanded and the return data will include package names instead of
        group names.

        .. versionadded:: 2016.3.0

    CLI Example:

    .. code-block:: bash

        salt '*' pkg.group_info 'Perl Support'
    '''
    pkgtypes = ('mandatory', 'optional', 'default', 'conditional')
    ret = {}
    for pkgtype in pkgtypes:
        ret[pkgtype] = set()

    cmd = [_yum(), '--quiet', 'groupinfo', name]
    out = __salt__['cmd.run_stdout'](
        cmd,
        output_loglevel='trace',
        python_shell=False
    )

    g_info = {}
    for line in salt.utils.itertools.split(out, '\n'):
        try:
            key, value = [x.strip() for x in line.split(':')]
            g_info[key.lower()] = value
        except ValueError:
            continue

    if 'environment group' in g_info:
        ret['type'] = 'environment group'
    elif 'group' in g_info:
        ret['type'] = 'package group'

    ret['group'] = g_info.get('environment group') or g_info.get('group')
    ret['id'] = g_info.get('environment-id') or g_info.get('group-id')
    if not ret['group'] and not ret['id']:
        raise CommandExecutionError('Group \'{0}\' not found'.format(name))

    ret['description'] = g_info.get('description', '')

    pkgtypes_capturegroup = '(' + '|'.join(pkgtypes) + ')'
    for pkgtype in pkgtypes:
        target_found = False
        for line in salt.utils.itertools.split(out, '\n'):
            line = line.strip().lstrip(string.punctuation)
            match = re.match(
                pkgtypes_capturegroup + r' (?:groups|packages):\s*$',
                line.lower()
            )
            if match:
                if target_found:
                    # We've reached a new section, break from loop
                    break
                else:
                    if match.group(1) == pkgtype:
                        # We've reached the targeted section
                        target_found = True
                    continue
            if target_found:
                if expand and ret['type'] == 'environment group':
                    expanded = group_info(line, expand=True)
                    # Don't shadow the pkgtype variable from the outer loop
                    for p_type in pkgtypes:
                        ret[p_type].update(set(expanded[p_type]))
                else:
                    ret[pkgtype].add(line)

    for pkgtype in pkgtypes:
        ret[pkgtype] = sorted(ret[pkgtype])

    return ret


def group_diff(name):
    '''
    .. versionadded:: 2014.1.0
    .. versionchanged:: 2016.3.0,2015.8.4,2015.5.10
        Environment groups are now supported. The key names have been renamed,
        similar to the changes made in :py:func:`pkg.group_info
        <salt.modules.yumpkg.group_info>`.

    Lists which of a group's packages are installed and which are not
    installed

    CLI Example:

    .. code-block:: bash

        salt '*' pkg.group_diff 'Perl Support'
    '''
    pkgtypes = ('mandatory', 'optional', 'default', 'conditional')
    ret = {}
    for pkgtype in pkgtypes:
        ret[pkgtype] = {'installed': [], 'not installed': []}

    pkgs = list_pkgs()
    group_pkgs = group_info(name, expand=True)
    for pkgtype in pkgtypes:
        for member in group_pkgs.get(pkgtype, []):
            if member in pkgs:
                ret[pkgtype]['installed'].append(member)
            else:
                ret[pkgtype]['not installed'].append(member)
    return ret


def group_install(name,
                  skip=(),
                  include=(),
                  **kwargs):
    '''
    .. versionadded:: 2014.1.0

    Install the passed package group(s). This is basically a wrapper around
    :py:func:`pkg.install <salt.modules.yumpkg.install>`, which performs
    package group resolution for the user. This function is currently
    considered experimental, and should be expected to undergo changes.

    name
        Package group to install. To install more than one group, either use a
        comma-separated list or pass the value as a python list.

        CLI Examples:

        .. code-block:: bash

            salt '*' pkg.group_install 'Group 1'
            salt '*' pkg.group_install 'Group 1,Group 2'
            salt '*' pkg.group_install '["Group 1", "Group 2"]'

    skip
        Packages that would normally be installed by the package group
        ("default" packages), which should not be installed. Can be passed
        either as a comma-separated list or a python list.

        CLI Examples:

        .. code-block:: bash

            salt '*' pkg.group_install 'My Group' skip='foo,bar'
            salt '*' pkg.group_install 'My Group' skip='["foo", "bar"]'

    include
        Packages which are included in a group, which would not normally be
        installed by a ``yum groupinstall`` ("optional" packages). Note that
        this will not enforce group membership; if you include packages which
        are not members of the specified groups, they will still be installed.
        Can be passed either as a comma-separated list or a python list.

        CLI Examples:

        .. code-block:: bash

            salt '*' pkg.group_install 'My Group' include='foo,bar'
            salt '*' pkg.group_install 'My Group' include='["foo", "bar"]'

    .. note::

        Because this is essentially a wrapper around pkg.install, any argument
        which can be passed to pkg.install may also be included here, and it
        will be passed along wholesale.
    '''
    groups = name.split(',') if isinstance(name, six.string_types) else name

    if not groups:
        raise SaltInvocationError('no groups specified')
    elif not isinstance(groups, list):
        raise SaltInvocationError('\'groups\' must be a list')

    # pylint: disable=maybe-no-member
    if isinstance(skip, six.string_types):
        skip = skip.split(',')
    if not isinstance(skip, (list, tuple)):
        raise SaltInvocationError('\'skip\' must be a list')

    if isinstance(include, six.string_types):
        include = include.split(',')
    if not isinstance(include, (list, tuple)):
        raise SaltInvocationError('\'include\' must be a list')
    # pylint: enable=maybe-no-member

    targets = []
    for group in groups:
        group_detail = group_info(group)
        targets.extend(group_detail.get('mandatory packages', []))
        targets.extend(
            [pkg for pkg in group_detail.get('default packages', [])
             if pkg not in skip]
        )
    if include:
        targets.extend(include)

    # Don't install packages that are already installed, install() isn't smart
    # enough to make this distinction.
    pkgs = [x for x in targets if x not in list_pkgs()]
    if not pkgs:
        return {}

    return install(pkgs=pkgs, **kwargs)

groupinstall = salt.utils.alias_function(group_install, 'groupinstall')


def list_repos(basedir=None):
    '''
    Lists all repos in <basedir> (default: all dirs in `reposdir` yum option).

    CLI Example:

    .. code-block:: bash

        salt '*' pkg.list_repos
        salt '*' pkg.list_repos basedir=/path/to/dir
        salt '*' pkg.list_repos basedir=/path/to/dir,/path/to/another/dir
    '''

    basedirs = _normalize_basedir(basedir)
    repos = {}
    log.debug('Searching for repos in %s', basedirs)
    for bdir in basedirs:
        if not os.path.exists(bdir):
            continue
        for repofile in os.listdir(bdir):
            repopath = '{0}/{1}'.format(bdir, repofile)
            if not repofile.endswith('.repo'):
                continue
            filerepos = _parse_repo_file(repopath)[1]
            for reponame in filerepos:
                repo = filerepos[reponame]
                repo['file'] = repopath
                repos[reponame] = repo
    return repos


def get_repo(name, basedir=None, **kwargs):  # pylint: disable=W0613
    '''
    Display a repo from <basedir> (default basedir: all dirs in ``reposdir``
    yum option).

    CLI Examples:

    .. code-block:: bash

        salt '*' pkg.get_repo myrepo
        salt '*' pkg.get_repo myrepo basedir=/path/to/dir
        salt '*' pkg.get_repo myrepo basedir=/path/to/dir,/path/to/another/dir
    '''
    repos = list_repos(basedir)

    # Find out what file the repo lives in
    repofile = ''
    for repo in repos:
        if repo == name:
            repofile = repos[repo]['file']

    if repofile:
        # Return just one repo
        filerepos = _parse_repo_file(repofile)[1]
        return filerepos[name]
    return {}


def del_repo(repo, basedir=None, **kwargs):  # pylint: disable=W0613
    '''
    Delete a repo from <basedir> (default basedir: all dirs in `reposdir` yum
    option).

    If the .repo file in which the repo exists does not contain any other repo
    configuration, the file itself will be deleted.

    CLI Examples:

    .. code-block:: bash

        salt '*' pkg.del_repo myrepo
        salt '*' pkg.del_repo myrepo basedir=/path/to/dir
        salt '*' pkg.del_repo myrepo basedir=/path/to/dir,/path/to/another/dir
    '''
    # this is so we know which dirs are searched for our error messages below
    basedirs = _normalize_basedir(basedir)
    repos = list_repos(basedirs)

    if repo not in repos:
        return 'Error: the {0} repo does not exist in {1}'.format(
            repo, basedirs)

    # Find out what file the repo lives in
    repofile = ''
    for arepo in repos:
        if arepo == repo:
            repofile = repos[arepo]['file']

    # See if the repo is the only one in the file
    onlyrepo = True
    for arepo in six.iterkeys(repos):
        if arepo == repo:
            continue
        if repos[arepo]['file'] == repofile:
            onlyrepo = False

    # If this is the only repo in the file, delete the file itself
    if onlyrepo:
        os.remove(repofile)
        return 'File {0} containing repo {1} has been removed'.format(
            repofile, repo)

    # There must be other repos in this file, write the file with them
    header, filerepos = _parse_repo_file(repofile)
    content = header
    for stanza in six.iterkeys(filerepos):
        if stanza == repo:
            continue
        comments = ''
        if 'comments' in six.iterkeys(filerepos[stanza]):
            comments = salt.utils.pkg.rpm.combine_comments(
                    filerepos[stanza]['comments'])
            del filerepos[stanza]['comments']
        content += '\n[{0}]'.format(stanza)
        for line in filerepos[stanza]:
            content += '\n{0}={1}'.format(line, filerepos[stanza][line])
        content += '\n{0}\n'.format(comments)

    with salt.utils.files.fopen(repofile, 'w') as fileout:
        fileout.write(content)

    return 'Repo {0} has been removed from {1}'.format(repo, repofile)


def mod_repo(repo, basedir=None, **kwargs):
    '''
    Modify one or more values for a repo. If the repo does not exist, it will
    be created, so long as the following values are specified:

    repo
        name by which the yum refers to the repo
    name
        a human-readable name for the repo
    baseurl
        the URL for yum to reference
    mirrorlist
        the URL for yum to reference

    Key/Value pairs may also be removed from a repo's configuration by setting
    a key to a blank value. Bear in mind that a name cannot be deleted, and a
    baseurl can only be deleted if a mirrorlist is specified (or vice versa).

    CLI Examples:

    .. code-block:: bash

        salt '*' pkg.mod_repo reponame enabled=1 gpgcheck=1
        salt '*' pkg.mod_repo reponame basedir=/path/to/dir enabled=1
        salt '*' pkg.mod_repo reponame baseurl= mirrorlist=http://host.com/
    '''
    # Filter out '__pub' arguments, as well as saltenv
    repo_opts = dict(
        (x, kwargs[x]) for x in kwargs
        if not x.startswith('__') and x not in ('saltenv',)
    )

    if all(x in repo_opts for x in ('mirrorlist', 'baseurl')):
        raise SaltInvocationError(
            'Only one of \'mirrorlist\' and \'baseurl\' can be specified'
        )

    # Build a list of keys to be deleted
    todelete = []
    for key in repo_opts:
        if repo_opts[key] != 0 and not repo_opts[key]:
            del repo_opts[key]
            todelete.append(key)

    # Add baseurl or mirrorlist to the 'todelete' list if the other was
    # specified in the repo_opts
    if 'mirrorlist' in repo_opts:
        todelete.append('baseurl')
    elif 'baseurl' in repo_opts:
        todelete.append('mirrorlist')

    # Fail if the user tried to delete the name
    if 'name' in todelete:
        raise SaltInvocationError('The repo name cannot be deleted')

    # Give the user the ability to change the basedir
    repos = {}
    basedirs = _normalize_basedir(basedir)
    repos = list_repos(basedirs)

    repofile = ''
    header = ''
    filerepos = {}
    if repo not in repos:
        # If the repo doesn't exist, create it in a new file in the first
        # repo directory that exists
        newdir = None
        for d in basedirs:
            if os.path.exists(d):
                newdir = d
                break
        if not newdir:
            raise SaltInvocationError(
                'The repo does not exist and needs to be created, but none '
                'of the following basedir directories exist: {0}'.format(basedirs)
            )

        repofile = '{0}/{1}.repo'.format(newdir, repo)

        if 'name' not in repo_opts:
            raise SaltInvocationError(
                'The repo does not exist and needs to be created, but a name '
                'was not given'
            )

        if 'baseurl' not in repo_opts and 'mirrorlist' not in repo_opts:
            raise SaltInvocationError(
                'The repo does not exist and needs to be created, but either '
                'a baseurl or a mirrorlist needs to be given'
            )
        filerepos[repo] = {}
    else:
        # The repo does exist, open its file
        repofile = repos[repo]['file']
        header, filerepos = _parse_repo_file(repofile)

    # Error out if they tried to delete baseurl or mirrorlist improperly
    if 'baseurl' in todelete:
        if 'mirrorlist' not in repo_opts and 'mirrorlist' \
                not in filerepos[repo]:
            raise SaltInvocationError(
                'Cannot delete baseurl without specifying mirrorlist'
            )
    if 'mirrorlist' in todelete:
        if 'baseurl' not in repo_opts and 'baseurl' \
                not in filerepos[repo]:
            raise SaltInvocationError(
                'Cannot delete mirrorlist without specifying baseurl'
            )

    # Delete anything in the todelete list
    for key in todelete:
        if key in six.iterkeys(filerepos[repo].copy()):
            del filerepos[repo][key]

    _bool_to_str = lambda x: '1' if x else '0'
    # Old file or new, write out the repos(s)
    filerepos[repo].update(repo_opts)
    content = header
    for stanza in six.iterkeys(filerepos):
        comments = ''
        if 'comments' in six.iterkeys(filerepos[stanza]):
            comments = salt.utils.pkg.rpm.combine_comments(
                    filerepos[stanza]['comments'])
            del filerepos[stanza]['comments']
        content += '\n[{0}]'.format(stanza)
        for line in six.iterkeys(filerepos[stanza]):
            content += '\n{0}={1}'.format(
                line,
                filerepos[stanza][line]
                    if not isinstance(filerepos[stanza][line], bool)
                    else _bool_to_str(filerepos[stanza][line])
            )
        content += '\n{0}\n'.format(comments)

    with salt.utils.files.fopen(repofile, 'w') as fileout:
        fileout.write(content)

    return {repofile: filerepos}


def _parse_repo_file(filename):
    '''
    Turn a single repo file into a dict
    '''
<<<<<<< HEAD
    repos = {}
    header = ''
    repo = ''
    with salt.utils.files.fopen(filename, 'r') as rfile:
        for line in rfile:
            if line.startswith('['):
                repo = line.strip().replace('[', '').replace(']', '')
                repos[repo] = {}

            # Even though these are essentially uselss, I want to allow the
            # user to maintain their own comments, etc
            if not line:
                if not repo:
                    header += line
            if line.startswith('#'):
                if not repo:
                    header += line
                else:
                    if 'comments' not in repos[repo]:
                        repos[repo]['comments'] = []
                    repos[repo]['comments'].append(line.strip())
                continue
=======
    parsed = configparser.ConfigParser()
    config = {}
>>>>>>> 0467a0e3

    try:
        parsed.read(filename)
    except configparser.MissingSectionHeaderError as err:
        log.error(
            'Failed to parse file {0}, error: {1}'.format(filename, err.message)
        )
        return ('', {})

    for section in parsed._sections:
        section_dict = dict(parsed._sections[section])
        section_dict.pop('__name__')
        config[section] = section_dict

    # Try to extract leading comments
    headers = ''
    with salt.utils.fopen(filename, 'r') as rawfile:
        for line in rawfile:
            if line.strip().startswith('#'):
                headers += '{0}\n'.format(line.strip())
            else:
                break

    return (headers, config)


def file_list(*packages):
    '''
    .. versionadded:: 2014.1.0

    List the files that belong to a package. Not specifying any packages will
    return a list of *every* file on the system's rpm database (not generally
    recommended).

    CLI Examples:

    .. code-block:: bash

        salt '*' pkg.file_list httpd
        salt '*' pkg.file_list httpd postfix
        salt '*' pkg.file_list
    '''
    return __salt__['lowpkg.file_list'](*packages)


def file_dict(*packages):
    '''
    .. versionadded:: 2014.1.0

    List the files that belong to a package, grouped by package. Not
    specifying any packages will return a list of *every* file on the system's
    rpm database (not generally recommended).

    CLI Examples:

    .. code-block:: bash

        salt '*' pkg.file_list httpd
        salt '*' pkg.file_list httpd postfix
        salt '*' pkg.file_list
    '''
    return __salt__['lowpkg.file_dict'](*packages)


def owner(*paths):
    '''
    .. versionadded:: 2014.7.0

    Return the name of the package that owns the file. Multiple file paths can
    be passed. Like :mod:`pkg.version <salt.modules.yumpkg.version`, if a
    single path is passed, a string will be returned, and if multiple paths are
    passed, a dictionary of file/package name pairs will be returned.

    If the file is not owned by a package, or is not present on the minion,
    then an empty string will be returned for that path.

    CLI Examples:

    .. code-block:: bash

        salt '*' pkg.owner /usr/bin/apachectl
        salt '*' pkg.owner /usr/bin/apachectl /etc/httpd/conf/httpd.conf
    '''
    if not paths:
        return ''
    ret = {}
    cmd_prefix = ['rpm', '-qf', '--queryformat', '%{name}']
    for path in paths:
        ret[path] = __salt__['cmd.run_stdout'](
            cmd_prefix + [path],
            output_loglevel='trace',
            python_shell=False
        )
        if 'not owned' in ret[path].lower():
            ret[path] = ''
    if len(ret) == 1:
        return next(six.itervalues(ret))
    return ret


def modified(*packages, **flags):
    '''
    List the modified files that belong to a package. Not specifying any packages
    will return a list of _all_ modified files on the system's RPM database.

    .. versionadded:: 2015.5.0

    Filtering by flags (True or False):

    size
        Include only files where size changed.

    mode
        Include only files which file's mode has been changed.

    checksum
        Include only files which MD5 checksum has been changed.

    device
        Include only files which major and minor numbers has been changed.

    symlink
        Include only files which are symbolic link contents.

    owner
        Include only files where owner has been changed.

    group
        Include only files where group has been changed.

    time
        Include only files where modification time of the file has been
        changed.

    capabilities
        Include only files where capabilities differ or not. Note: supported
        only on newer RPM versions.

    CLI Examples:

    .. code-block:: bash

        salt '*' pkg.modified
        salt '*' pkg.modified httpd
        salt '*' pkg.modified httpd postfix
        salt '*' pkg.modified httpd owner=True group=False
    '''

    return __salt__['lowpkg.modified'](*packages, **flags)


@salt.utils.decorators.path.which('yumdownloader')
def download(*packages):
    '''
    .. versionadded:: 2015.5.0

    Download packages to the local disk. Requires ``yumdownloader`` from
    ``yum-utils`` package.

    .. note::

        ``yum-utils`` will already be installed on the minion if the package
        was installed from the Fedora / EPEL repositories.

    CLI example:

    .. code-block:: bash

        salt '*' pkg.download httpd
        salt '*' pkg.download httpd postfix
    '''
    if not packages:
        raise SaltInvocationError('No packages were specified')

    CACHE_DIR = '/var/cache/yum/packages'
    if not os.path.exists(CACHE_DIR):
        os.makedirs(CACHE_DIR)
    cached_pkgs = os.listdir(CACHE_DIR)
    to_purge = []
    for pkg in packages:
        to_purge.extend([os.path.join(CACHE_DIR, x)
                         for x in cached_pkgs
                         if x.startswith('{0}-'.format(pkg))])
    for purge_target in set(to_purge):
        log.debug('Removing cached package %s', purge_target)
        try:
            os.unlink(purge_target)
        except OSError as exc:
            log.error('Unable to remove %s: %s', purge_target, exc)

    cmd = ['yumdownloader', '-q', '--destdir={0}'.format(CACHE_DIR)]
    cmd.extend(packages)
    __salt__['cmd.run'](
        cmd,
        output_loglevel='trace',
        python_shell=False
    )
    ret = {}
    for dld_result in os.listdir(CACHE_DIR):
        if not dld_result.endswith('.rpm'):
            continue
        pkg_name = None
        pkg_file = None
        for query_pkg in packages:
            if dld_result.startswith('{0}-'.format(query_pkg)):
                pkg_name = query_pkg
                pkg_file = dld_result
                break
        if pkg_file is not None:
            ret[pkg_name] = os.path.join(CACHE_DIR, pkg_file)

    if not ret:
        raise CommandExecutionError(
            'Unable to download any of the following packages: {0}'
            .format(', '.join(packages))
        )

    failed = [x for x in packages if x not in ret]
    if failed:
        ret['_error'] = ('The following package(s) failed to download: {0}'
                         .format(', '.join(failed)))
    return ret


def diff(*paths):
    '''
    Return a formatted diff between current files and original in a package.
    NOTE: this function includes all files (configuration and not), but does
    not work on binary content.

    :param path: Full path to the installed file
    :return: Difference string or raises and exception if examined file is binary.

    CLI example:

    .. code-block:: bash

        salt '*' pkg.diff /etc/apache2/httpd.conf /etc/sudoers
    '''
    ret = {}

    pkg_to_paths = {}
    for pth in paths:
        pth_pkg = __salt__['lowpkg.owner'](pth)
        if not pth_pkg:
            ret[pth] = os.path.exists(pth) and 'Not managed' or 'N/A'
        else:
            if pkg_to_paths.get(pth_pkg) is None:
                pkg_to_paths[pth_pkg] = []
            pkg_to_paths[pth_pkg].append(pth)

    if pkg_to_paths:
        local_pkgs = __salt__['pkg.download'](*pkg_to_paths.keys())
        for pkg, files in pkg_to_paths.items():
            for path in files:
                ret[path] = __salt__['lowpkg.diff'](
                    local_pkgs[pkg]['path'], path) or 'Unchanged'

    return ret


def _get_patches(installed_only=False):
    '''
    List all known patches in repos.
    '''
    patches = {}

    cmd = [_yum(), '--quiet', 'updateinfo', 'list', 'all']
    ret = __salt__['cmd.run_stdout'](
        cmd,
        python_shell=False
    )
    for line in salt.utils.itertools.split(ret, os.linesep):
        inst, advisory_id, sev, pkg = re.match(r'([i|\s]) ([^\s]+) +([^\s]+) +([^\s]+)',
                                               line).groups()
        if inst != 'i' and installed_only:
            continue
        patches[advisory_id] = {
            'installed': True if inst == 'i' else False,
            'summary': pkg
        }
    return patches


def list_patches(refresh=False):
    '''
    .. versionadded:: 2017.7.0

    List all known advisory patches from available repos.

    refresh
        force a refresh if set to True.
        If set to False (default) it depends on yum if a refresh is
        executed.

    CLI Examples:

    .. code-block:: bash

        salt '*' pkg.list_patches
    '''
    if refresh:
        refresh_db()

    return _get_patches()


def list_installed_patches():
    '''
    .. versionadded:: 2017.7.0

    List installed advisory patches on the system.

    CLI Examples:

    .. code-block:: bash

        salt '*' pkg.list_installed_patches
    '''
    return _get_patches(installed_only=True)<|MERGE_RESOLUTION|>--- conflicted
+++ resolved
@@ -2816,33 +2816,8 @@
     '''
     Turn a single repo file into a dict
     '''
-<<<<<<< HEAD
-    repos = {}
-    header = ''
-    repo = ''
-    with salt.utils.files.fopen(filename, 'r') as rfile:
-        for line in rfile:
-            if line.startswith('['):
-                repo = line.strip().replace('[', '').replace(']', '')
-                repos[repo] = {}
-
-            # Even though these are essentially uselss, I want to allow the
-            # user to maintain their own comments, etc
-            if not line:
-                if not repo:
-                    header += line
-            if line.startswith('#'):
-                if not repo:
-                    header += line
-                else:
-                    if 'comments' not in repos[repo]:
-                        repos[repo]['comments'] = []
-                    repos[repo]['comments'].append(line.strip())
-                continue
-=======
     parsed = configparser.ConfigParser()
     config = {}
->>>>>>> 0467a0e3
 
     try:
         parsed.read(filename)

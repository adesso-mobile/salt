--- conflicted
+++ resolved
@@ -546,13 +546,10 @@
     'reactor_refresh_interval': 60,
     'reactor_worker_threads': 10,
     'reactor_worker_hwm': 10000,
-<<<<<<< HEAD
     'event_return': '',
     'event_return_queue': 0,
     'event_return_whitelist': [],
     'event_return_blacklist': [],
-=======
->>>>>>> b448a152
     'serial': 'msgpack',
     'state_verbose': True,
     'state_output': 'full',

##### Primary configuration settings #####
########################################## 
# This configuration file is used to manage the behavior of the Salt Minion.
# With the exception of the location of the Salt Master Server, values that are
# commented out but have an empty line after the comment are defaults that need
# not be set in the config. If there is no blank line after the comment, the
# value is presented as an example and is not the default.

# Per default the minion will automatically include all config files
# from minion.d/*.conf (minion.d is a directory in the same directory
# as the main minion config file).
#default_include: minion.d/*.conf

# Set the location of the salt master server. If the master server cannot be
# resolved, then the minion will fail to start.
#master: salt

# If multiple masters are specified in the 'master' setting, the default behavior
# is to always try to connect to them in the order they are listed. If random_master is
# set to True, the order will be randomized instead. This can be helpful in distributing
# the load of many minions executing salt-call requests, for example, from a cron job.
# If only one master is listed, this setting is ignored and a warning will be logged.
#random_master: False

# Set whether the minion should connect to the master via IPv6:
#ipv6: False

# Set the number of seconds to wait before attempting to resolve
# the master hostname if name resolution fails. Defaults to 30 seconds.
# Set to zero if the minion should shutdown and not retry.
# retry_dns: 30

# Set the port used by the master reply and authentication server.
#master_port: 4506

# The user to run salt.
#user: root

# Specify the location of the daemon process ID file.
#pidfile: /var/run/salt-minion.pid

# The root directory prepended to these options: pki_dir, cachedir, log_file,
# sock_dir, pidfile.
#root_dir: /

# The directory to store the pki information in
#pki_dir: /etc/salt/pki/minion

# Explicitly declare the id for this minion to use, if left commented the id
# will be the hostname as returned by the python call: socket.getfqdn()
# Since salt uses detached ids it is possible to run multiple minions on the
# same machine but with different ids, this can be useful for salt compute
# clusters.
#id:

# Append a domain to a hostname in the event that it does not exist.  This is
# useful for systems where socket.getfqdn() does not actually result in a
# FQDN (for instance, Solaris).
#append_domain:

# Custom static grains for this minion can be specified here and used in SLS
# files just like all other grains. This example sets 4 custom grains, with
# the 'roles' grain having two values that can be matched against.
#grains:
#  roles:
#    - webserver
#    - memcache
#  deployment: datacenter4
#  cabinet: 13
#  cab_u: 14-15
#
# Where cache data goes.
#cachedir: /var/cache/salt/minion

# Verify and set permissions on configuration directories at startup.
#verify_env: True

# The minion can locally cache the return data from jobs sent to it, this
# can be a good way to keep track of jobs the minion has executed
# (on the minion side). By default this feature is disabled, to enable, set
# cache_jobs to True.
#cache_jobs: False

# Set the directory used to hold unix sockets.
#sock_dir: /var/run/salt/minion

# Set the default outputter used by the salt-call command. The default is
# "nested".
#output: nested
#
# By default output is colored. To disable colored output, set the color value
# to False.
#color: True

# Do not strip off the colored output from nested results and state outputs
# (true by default).
# strip_colors: False

# Backup files that are replaced by file.managed and file.recurse under
# 'cachedir'/file_backups relative to their original location and appended
# with a timestamp. The only valid setting is "minion". Disabled by default.
#
# Alternatively this can be specified for each file in state files:
# /etc/ssh/sshd_config:
#   file.managed:
#     - source: salt://ssh/sshd_config
#     - backup: minion
#
#backup_mode: minion

# When waiting for a master to accept the minion's public key, salt will
# continuously attempt to reconnect until successful. This is the time, in
# seconds, between those reconnection attempts.
#acceptance_wait_time: 10

# If this is nonzero, the time between reconnection attempts will increase by
# acceptance_wait_time seconds per iteration, up to this maximum. If this is
# set to zero, the time between reconnection attempts will stay constant.
#acceptance_wait_time_max: 0

# If the master rejects the minion's public key, retry instead of exiting.
# Rejected keys will be handled the same as waiting on acceptance.
#rejected_retry: False

# When the master key changes, the minion will try to re-auth itself to receive
# the new master key. In larger environments this can cause a SYN flood on the
# master because all minions try to re-auth immediately. To prevent this and
# have a minion wait for a random amount of time, use this optional parameter.
# The wait-time will be a random number of seconds between 0 and the defined value.
#random_reauth_delay: 60

# When waiting for a master to accept the minion's public key, salt will
# continuously attempt to reconnect until successful. This is the timeout value,
# in seconds, for each individual attempt. After this timeout expires, the minion
# will wait for acceptance_wait_time seconds before trying again. Unless your master
# is under unusually heavy load, this should be left at the default.
#auth_timeout: 60

# Number of consecutive SaltReqTimeoutError that are acceptable when trying to
# authenticate.
#auth_tries: 7

# If authentication fails due to SaltReqTimeoutError during a ping_interval,
# cause sub minion process to restart.
#auth_safemode: False

# Ping Master to ensure connection is alive (minutes).
#ping_interval: 0

# To auto recover minions if master changes IP address (DDNS)
#    auth_tries: 10
#    auth_safemode: False
#    ping_interval: 90
#
# Minions won't know master is missing until a ping fails. After the ping fail,
# the minion will attempt authentication and likely fails out and cause a restart.
# When the minion restarts it will resolve the masters IP and attempt to reconnect.

# If you don't have any problems with syn-floods, don't bother with the
# three recon_* settings described below, just leave the defaults!
#
# The ZeroMQ pull-socket that binds to the masters publishing interface tries
# to reconnect immediately, if the socket is disconnected (for example if
# the master processes are restarted). In large setups this will have all
# minions reconnect immediately which might flood the master (the ZeroMQ-default
# is usually a 100ms delay). To prevent this, these three recon_* settings
# can be used.
# recon_default: the interval in milliseconds that the socket should wait before
#                trying to reconnect to the master (1000ms = 1 second)
#
# recon_max: the maximum time a socket should wait. each interval the time to wait
#            is calculated by doubling the previous time. if recon_max is reached,
#            it starts again at recon_default. Short example:
#
#            reconnect 1: the socket will wait 'recon_default' milliseconds
#            reconnect 2: 'recon_default' * 2
#            reconnect 3: ('recon_default' * 2) * 2
#            reconnect 4: value from previous interval * 2
#            reconnect 5: value from previous interval * 2
#            reconnect x: if value >= recon_max, it starts again with recon_default
#
# recon_randomize: generate a random wait time on minion start. The wait time will
#                  be a random value between recon_default and recon_default +
#                  recon_max. Having all minions reconnect with the same recon_default
#                  and recon_max value kind of defeats the purpose of being able to
#                  change these settings. If all minions have the same values and your
#                  setup is quite large (several thousand minions), they will still
#                  flood the master. The desired behavior is to have timeframe within
#                  all minions try to reconnect.
#
# Example on how to use these settings. The goal: have all minions reconnect within a
# 60 second timeframe on a disconnect.
# recon_default: 1000
# recon_max: 59000
# recon_randomize: True
#
# Each minion will have a randomized reconnect value between 'recon_default'
# and 'recon_default + recon_max', which in this example means between 1000ms
# 60000ms (or between 1 and 60 seconds). The generated random-value will be
# doubled after each attempt to reconnect. Lets say the generated random
# value is 11 seconds (or 11000ms).
# reconnect 1: wait 11 seconds
# reconnect 2: wait 22 seconds
# reconnect 3: wait 33 seconds
# reconnect 4: wait 44 seconds
# reconnect 5: wait 55 seconds
# reconnect 6: wait time is bigger than 60 seconds (recon_default + recon_max)
# reconnect 7: wait 11 seconds
# reconnect 8: wait 22 seconds
# reconnect 9: wait 33 seconds
# reconnect x: etc.
#
# In a setup with ~6000 thousand hosts these settings would average the reconnects
# to about 100 per second and all hosts would be reconnected within 60 seconds.
# recon_default: 100
# recon_max: 5000
# recon_randomize: False
#
#
# The loop_interval sets how long in seconds the minion will wait between
# evaluating the scheduler and running cleanup tasks. This defaults to a
# sane 60 seconds, but if the minion scheduler needs to be evaluated more
# often lower this value
#loop_interval: 60

# The grains_refresh_every setting allows for a minion to periodically check
# its grains to see if they have changed and, if so, to inform the master
# of the new grains. This operation is moderately expensive, therefore
# care should be taken not to set this value too low.
#
# Note: This value is expressed in __minutes__!
#
# A value of 10 minutes is a reasonable default.
#
# If the value is set to zero, this check is disabled.
#grains_refresh_every: 1

# Cache grains on the minion. Default is False.
#grains_cache: False

# Grains cache expiration, in seconds. If the cache file is older than this
# number of seconds then the grains cache will be dumped and fully re-populated
# with fresh data. Defaults to 5 minutes. Will have no effect if 'grains_cache'
# is not enabled.
# grains_cache_expiration: 300

# Windows platforms lack posix IPC and must rely on slower TCP based inter-
# process communications. Set ipc_mode to 'tcp' on such systems
#ipc_mode: ipc

# Overwrite the default tcp ports used by the minion when in tcp mode
#tcp_pub_port: 4510
#tcp_pull_port: 4511

# Passing very large events can cause the minion to consume large amounts of
# memory. This value tunes the maximum size of a message allowed onto the
# minion event bus. The value is expressed in bytes.
#max_event_size: 1048576

# To detect failed master(s) and fire events on connect/disconnect, set
# master_alive_interval to the number of seconds to poll the masters for
# connection events.
#
#master_alive_interval: 30

# The minion can include configuration from other files. To enable this,
# pass a list of paths to this option. The paths can be either relative or
# absolute; if relative, they are considered to be relative to the directory
# the main minion configuration file lives in (this file). Paths can make use
# of shell-style globbing. If no files are matched by a path passed to this
# option then the minion will log a warning message.
#
# Include a config file from some other path:
# include: /etc/salt/extra_config
#
# Include config from several files and directories:
#include:
#  - /etc/salt/extra_config
#  - /etc/roles/webserver
#
#
#
#####   Minion module management     #####
##########################################
# Disable specific modules. This allows the admin to limit the level of
# access the master has to the minion.
#disable_modules: [cmd,test]
#disable_returners: []
#
# Modules can be loaded from arbitrary paths. This enables the easy deployment
# of third party modules. Modules for returners and minions can be loaded.
# Specify a list of extra directories to search for minion modules and
# returners. These paths must be fully qualified!
#module_dirs: []
#returner_dirs: []
#states_dirs: []
#render_dirs: []
#utils_dirs: []
#
# A module provider can be statically overwritten or extended for the minion
# via the providers option, in this case the default module will be
# overwritten by the specified module. In this example the pkg module will
# be provided by the yumpkg5 module instead of the system default.
#providers:
#  pkg: yumpkg5
#
# Enable Cython modules searching and loading. (Default: False)
#cython_enable: False
#
# Specify a max size (in bytes) for modules on import. This feature is currently
# only supported on *nix operating systems and requires psutil.
# modules_max_memory: -1


#####    State Management Settings    #####
###########################################
# The state management system executes all of the state templates on the minion
# to enable more granular control of system state management. The type of
# template and serialization used for state management needs to be configured
# on the minion, the default renderer is yaml_jinja. This is a yaml file
# rendered from a jinja template, the available options are:
# yaml_jinja
# yaml_mako
# yaml_wempy
# json_jinja
# json_mako
# json_wempy
#
#renderer: yaml_jinja
#
# The failhard option tells the minions to stop immediately after the first
# failure detected in the state execution. Defaults to False.
#failhard: False
#
# autoload_dynamic_modules turns on automatic loading of modules found in the
# environments on the master. This is turned on by default. To turn of
# autoloading modules when states run, set this value to False.
#autoload_dynamic_modules: True
#
# clean_dynamic_modules keeps the dynamic modules on the minion in sync with
# the dynamic modules on the master, this means that if a dynamic module is
# not on the master it will be deleted from the minion. By default, this is
# enabled and can be disabled by changing this value to False.
#clean_dynamic_modules: True
#
# Normally, the minion is not isolated to any single environment on the master
# when running states, but the environment can be isolated on the minion side
# by statically setting it. Remember that the recommended way to manage
# environments is to isolate via the top file.
#environment: None
#
# If using the local file directory, then the state top file name needs to be
# defined, by default this is top.sls.
#state_top: top.sls
#
# Run states when the minion daemon starts. To enable, set startup_states to:
# 'highstate' -- Execute state.highstate
# 'sls' -- Read in the sls_list option and execute the named sls files
# 'top' -- Read top_file option and execute based on that file on the Master
#startup_states: ''
#
# List of states to run when the minion starts up if startup_states is 'sls':
#sls_list:
#  - edit.vim
#  - hyper
#
# Top file to execute if startup_states is 'top':
#top_file: ''

# Automatically aggregate all states that have support for mod_aggregate by
# setting to True. Or pass a list of state module names to automatically
# aggregate just those types.
#
# state_aggregate:
#   - pkg
#
#state_aggregate: False

#####     File Directory Settings    #####
##########################################
# The Salt Minion can redirect all file server operations to a local directory,
# this allows for the same state tree that is on the master to be used if
# copied completely onto the minion. This is a literal copy of the settings on
# the master but used to reference a local directory on the minion.

# Set the file client. The client defaults to looking on the master server for
# files, but can be directed to look at the local file directory setting
# defined below by setting it to local.
#file_client: remote

# The file directory works on environments passed to the minion, each environment
# can have multiple root directories, the subdirectories in the multiple file
# roots cannot match, otherwise the downloaded files will not be able to be
# reliably ensured. A base environment is required to house the top file.
# Example:
# file_roots:
#   base:
#     - /srv/salt/
#   dev:
#     - /srv/salt/dev/services
#     - /srv/salt/dev/states
#   prod:
#     - /srv/salt/prod/services
#     - /srv/salt/prod/states
#
#file_roots:
#  base:
#    - /srv/salt

# By default, the Salt fileserver recurses fully into all defined environments
# to attempt to find files. To limit this behavior so that the fileserver only
# traverses directories with SLS files and special Salt directories like _modules,
# enable the option below. This might be useful for installations where a file root
# has a very large number of files and performance is negatively impacted. Default
# is False.
#fileserver_limit_traversal: False

# The hash_type is the hash to use when discovering the hash of a file in
# the local fileserver. The default is md5, but sha1, sha224, sha256, sha384
# and sha512 are also supported.
#
# Warning: Prior to changing this value, the minion should be stopped and all
# Salt caches should be cleared.
#hash_type: md5

# The Salt pillar is searched for locally if file_client is set to local. If
# this is the case, and pillar data is defined, then the pillar_roots need to
# also be configured on the minion:
#pillar_roots:
#  base:
#    - /srv/pillar
#
#
######        Security settings       #####
###########################################
# Enable "open mode", this mode still maintains encryption, but turns off
# authentication, this is only intended for highly secure environments or for
# the situation where your keys end up in a bad state. If you run in open mode
# you do so at your own risk!
#open_mode: False

# Enable permissive access to the salt keys.  This allows you to run the
# master or minion as root, but have a non-root group be given access to
# your pki_dir.  To make the access explicit, root must belong to the group
# you've given access to. This is potentially quite insecure.
#permissive_pki_access: False

# The state_verbose and state_output settings can be used to change the way
# state system data is printed to the display. By default all data is printed.
# The state_verbose setting can be set to True or False, when set to False
# all data that has a result of True and no changes will be suppressed.
#state_verbose: True

# The state_output setting changes if the output is the full multi line
# output for each changed state if set to 'full', but if set to 'terse'
# the output will be shortened to a single line.
#state_output: full

# The state_output_diff setting changes whether or not the output from
# successful states is returned. Useful when even the terse output of these
# states is cluttering the logs. Set it to True to ignore them.
#state_output_diff: False

# Fingerprint of the master public key to double verify the master is valid,
# the master fingerprint can be found by running "salt-key -F master" on the
# salt master.
#master_finger: ''


######         Thread settings        #####
###########################################
# Disable multiprocessing support, by default when a minion receives a
# publication a new process is spawned and the command is executed therein.
#multiprocessing: True


#####         Logging settings       #####
##########################################
# The location of the minion log file
# The minion log can be sent to a regular file, local path name, or network
# location. Remote logging works best when configured to use rsyslogd(8) (e.g.:
# ``file:///dev/log``), with rsyslogd(8) configured for network logging. The URI
# format is: <file|udp|tcp>://<host|socketpath>:<port-if-required>/<log-facility>
#log_file: /var/log/salt/minion
#log_file: file:///dev/log
#log_file: udp://loghost:10514
#
#log_file: /var/log/salt/minion
#key_logfile: /var/log/salt/key

# The level of messages to send to the console.
# One of 'garbage', 'trace', 'debug', info', 'warning', 'error', 'critical'.
# Default: 'warning'
#log_level: warning

# The level of messages to send to the log file.
# One of 'garbage', 'trace', 'debug', info', 'warning', 'error', 'critical'.
# If using 'log_granular_levels' this must be set to the highest desired level.
# Default: 'warning'
#log_level_logfile:

# The date and time format used in log messages. Allowed date/time formating
# can be seen here: http://docs.python.org/library/time.html#time.strftime
#log_datefmt: '%H:%M:%S'
#log_datefmt_logfile: '%Y-%m-%d %H:%M:%S'

# The format of the console logging messages. Allowed formatting options can
# be seen here: http://docs.python.org/library/logging.html#logrecord-attributes
#log_fmt_console: '[%(levelname)-8s] %(message)s'
#log_fmt_logfile: '%(asctime)s,%(msecs)03.0f [%(name)-17s][%(levelname)-8s] %(message)s'

# This can be used to control logging levels more specificically.  This
# example sets the main salt library at the 'warning' level, but sets
# 'salt.modules' to log at the 'debug' level:
#   log_granular_levels:
#     'salt': 'warning'
#     'salt.modules': 'debug'
#
#log_granular_levels: {}

# To diagnose issues with minions disconnecting or missing returns, ZeroMQ
# supports the use of monitor sockets # to log connection events. This
# feature requires ZeroMQ 4.0 or higher.
#
# To enable ZeroMQ monitor sockets, set 'zmq_monitor' to 'True' and log at a
# debug level or higher.
#
# A sample log event is as follows:
#
# [DEBUG   ] ZeroMQ event: {'endpoint': 'tcp://127.0.0.1:4505', 'event': 512,
# 'value': 27, 'description': 'EVENT_DISCONNECTED'}
#
# All events logged will include the string 'ZeroMQ event'. A connection event
# should be logged on the as the minion starts up and initially connects to the
# master. If not, check for debug log level and that the necessary version of
# ZeroMQ is installed.
#
#zmq_monitor: False

######      Module configuration      #####
###########################################
# Salt allows for modules to be passed arbitrary configuration data, any data
# passed here in valid yaml format will be passed on to the salt minion modules
# for use. It is STRONGLY recommended that a naming convention be used in which
# the module name is followed by a . and then the value. Also, all top level
# data must be applied via the yaml dict construct, some examples:
#
# You can specify that all modules should run in test mode:
#test: True
#
# A simple value for the test module:
#test.foo: foo
#
# A list for the test module:
#test.bar: [baz,quo]
#
# A dict for the test module:
#test.baz: {spam: sausage, cheese: bread}
#
#
######      Update settings          ######
###########################################
# Using the features in Esky, a salt minion can both run as a frozen app and
# be updated on the fly. These options control how the update process
# (saltutil.update()) behaves.
#
# The url for finding and downloading updates. Disabled by default.
#update_url: False
#
# The list of services to restart after a successful update. Empty by default.
#update_restart_services: []


######      Keepalive settings        ######
############################################
# ZeroMQ now includes support for configuring SO_KEEPALIVE if supported by
# the OS. If connections between the minion and the master pass through
# a state tracking device such as a firewall or VPN gateway, there is
# the risk that it could tear down the connection the master and minion
# without informing either party that their connection has been taken away.
# Enabling TCP Keepalives prevents this from happening.

# Overall state of TCP Keepalives, enable (1 or True), disable (0 or False)
# or leave to the OS defaults (-1), on Linux, typically disabled. Default True, enabled.
#tcp_keepalive: True

# How long before the first keepalive should be sent in seconds. Default 300
# to send the first keepalive after 5 minutes, OS default (-1) is typically 7200 seconds
# on Linux see /proc/sys/net/ipv4/tcp_keepalive_time.
#tcp_keepalive_idle: 300

# How many lost probes are needed to consider the connection lost. Default -1
# to use OS defaults, typically 9 on Linux, see /proc/sys/net/ipv4/tcp_keepalive_probes.
#tcp_keepalive_cnt: -1

# How often, in seconds, to send keepalives after the first one. Default -1 to
# use OS defaults, typically 75 seconds on Linux, see
# /proc/sys/net/ipv4/tcp_keepalive_intvl.
#tcp_keepalive_intvl: -1


######      Windows Software settings ######
############################################
# Location of the repository cache file on the master:
#win_repo_cachefile: 'salt://win/repo/winrepo.p'
<<<<<<< HEAD


######      Returner  settings        ######
############################################
# Which returner(s) will be used for minion's result:
#return: mysql
=======
#
#
>>>>>>> 6424984e
<|MERGE_RESOLUTION|>--- conflicted
+++ resolved
@@ -603,14 +603,9 @@
 ############################################
 # Location of the repository cache file on the master:
 #win_repo_cachefile: 'salt://win/repo/winrepo.p'
-<<<<<<< HEAD
 
 
 ######      Returner  settings        ######
 ############################################
 # Which returner(s) will be used for minion's result:
-#return: mysql
-=======
-#
-#
->>>>>>> 6424984e
+#return: mysql